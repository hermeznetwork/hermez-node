package config

import (
	"fmt"
	"math/big"
	"os"
	"strings"
	"time"

	ethCommon "github.com/ethereum/go-ethereum/common"
	configLibrary "github.com/hermeznetwork/go-hermez-config"
	"github.com/hermeznetwork/hermez-node/api/stateapiupdater"
	"github.com/hermeznetwork/hermez-node/common"
	"github.com/hermeznetwork/hermez-node/log"
	"github.com/hermeznetwork/hermez-node/priceupdater"
	"github.com/hermeznetwork/tracerr"
	"github.com/iden3/go-iden3-crypto/babyjub"
	"gopkg.in/go-playground/validator.v9"
)

// Duration is a wrapper type that parses time duration from text.
type Duration struct {
	time.Duration `validate:"required"`
}

// UnmarshalText unmarshalls time duration from text.
func (d *Duration) UnmarshalText(data []byte) error {
	duration, err := time.ParseDuration(string(data))
	if err != nil {
		return tracerr.Wrap(err)
	}
	d.Duration = duration
	return nil
}

<<<<<<< HEAD
// ServerProof is the server proof configuration data.
type ServerProof struct {
	// URL is the server proof API URL
	URL string `validate:"required,url" env:"HEZNODE_SERVERPROOF_URL"`
}

=======
>>>>>>> e7f8001d
// ForgeBatchGasCost is the costs associated to a ForgeBatch transaction, split
// into different parts to be used in a formula.
type ForgeBatchGasCost struct {
	Fixed     uint64 `validate:"required" env:"HEZNODE_FORGEBATCHGASCOST_FIXED"`
	L1UserTx  uint64 `validate:"required" env:"HEZNODE_FORGEBATCHGASCOST_L1USERTX"`
	L1CoordTx uint64 `validate:"required" env:"HEZNODE_FORGEBATCHGASCOST_L1COORDTX"`
	L2Tx      uint64 `validate:"required" env:"HEZNODE_FORGEBATCHGASCOST_L2TX"`
}

// CoordinatorAPI specifies the configuration parameters of the API in mode
// coordinator
type CoordinatorAPI struct {
	// Coordinator enables the coordinator API endpoints
	Coordinator bool `env:"HEZNODE_COORDINATORAPI_COORDINATOR"`
}

// Coordinator is the coordinator specific configuration.
type Coordinator struct {
	// ForgerAddress is the address under which this coordinator is forging
	ForgerAddress ethCommon.Address `validate:"required" env:"HEZNODE_COORDINATOR_FORGERADDRESS"`
	// MinimumForgeAddressBalance is the minimum balance the forger address
	// needs to start the coordinator in wei. Of set to 0, the coordinator
	// will not check the balance before starting.
	MinimumForgeAddressBalance *big.Int `env:"HEZNODE_COORDINATOR_MINIMUMFORGEADDRESSBALANCE"`
	// FeeAccount is the Hermez account that the coordinator uses to receive fees
	FeeAccount struct {
		// Address is the ethereum address of the account to receive fees
		Address ethCommon.Address `validate:"required" env:"HEZNODE_FEEACCOUNT_ADDRESS"`
		// BJJ is the baby jub jub public key of the account to receive fees
		BJJ babyjub.PublicKeyComp `validate:"required" env:"HEZNODE_FEEACCOUNT_BJJ"`
	} `validate:"required"`
	// ConfirmBlocks is the number of confirmation blocks to wait for sent
	// ethereum transactions before forgetting about them
	ConfirmBlocks int64 `validate:"required,gte=0" env:"HEZNODE_COORDINATOR_CONFIRMBLOCKS"`
	// L1BatchTimeoutPerc is the portion of the range before the L1Batch
	// timeout that will trigger a schedule to forge an L1Batch
	L1BatchTimeoutPerc float64 `validate:"required,lte=1.0,gte=0.0" env:"HEZNODE_COORDINATOR_L1BATCHTIMEOUTPERC"`
	// StartSlotBlocksDelay is the number of blocks of delay to wait before
	// starting the pipeline when we reach a slot in which we can forge.
	StartSlotBlocksDelay int64 `validate:"gte=0" env:"HEZNODE_COORDINATOR_STARTSLOTBLOCKSDELAY"`
	// ScheduleBatchBlocksAheadCheck is the number of blocks ahead in which
	// the forger address is checked to be allowed to forge (apart from
	// checking the next block), used to decide when to stop scheduling new
	// batches (by stopping the pipeline).
	// For example, if we are at block 10 and ScheduleBatchBlocksAheadCheck
	// is 5, even though at block 11 we canForge, the pipeline will be
	// stopped if we can't forge at block 15.
	// This value should be the expected number of blocks it takes between
	// scheduling a batch and having it mined.
	ScheduleBatchBlocksAheadCheck int64 `validate:"gte=0" env:"HEZNODE_COORDINATOR_SCHEDULEBATCHBLOCKSAHEADCHECK"`
	// SendBatchBlocksMarginCheck is the number of margin blocks ahead in
	// which the coordinator is also checked to be allowed to forge, apart
	// from the next block; used to decide when to stop sending batches to
	// the smart contract.
	// For example, if we are at block 10 and SendBatchBlocksMarginCheck is
	// 5, even though at block 11 we canForge, the batch will be discarded
	// if we can't forge at block 15.
	SendBatchBlocksMarginCheck int64 `validate:"gte=0" env:"HEZNODE_COORDINATOR_SENDBATCHBLOCKSMARGINCHECK"`
	// ProofServerPollInterval is the waiting interval between polling the
	// ProofServer while waiting for a particular status
	ProofServerPollInterval Duration `validate:"required" env:"HEZNODE_COORDINATOR_PROOFSERVERPOLLINTERVAL"`
	// ForgeRetryInterval is the waiting interval between calls forge a
	// batch after an error
	ForgeRetryInterval Duration `validate:"required" env:"HEZNODE_COORDINATOR_FORGERETRYINTERVAL"`
	// ForgeDelay is the delay after which a batch is forged if the slot is
	// already committed.  If set to 0s, the coordinator will continuously
	// forge at the maximum rate.
	ForgeDelay Duration `validate:"-" env:"HEZNODE_COORDINATOR_FORGEDELAY"`
	// ForgeNoTxsDelay is the delay after which a batch is forged even if
	// there are no txs to forge if the slot is already committed.  If set
	// to 0s, the coordinator will continuously forge even if the batches
	// are empty.
	ForgeNoTxsDelay Duration `validate:"-" env:"HEZNODE_COORDINATOR_FORGENOTXSDELAY"`
	// MustForgeAtSlotDeadline enables the coordinator to forge slots if
	// the empty slots reach the slot deadline.
	MustForgeAtSlotDeadline bool `env:"HEZNODE_COORDINATOR_MUSTFORGEATSLOTDEADLINE"`
	// IgnoreSlotCommitment disables forcing the coordinator to forge a
	// slot immediately when the slot is not committed. If set to false,
	// the coordinator will immediately forge a batch at the beginning of a
	// slot if it's the slot winner.
	IgnoreSlotCommitment bool `env:"HEZNODE_COORDINATOR_IGNORESLOTCOMMITMENT"`
	// ForgeOncePerSlotIfTxs will make the coordinator forge at most one
	// batch per slot, only if there are included txs in that batch, or
	// pending l1UserTxs in the smart contract.  Setting this parameter
	// overrides `ForgeDelay`, `ForgeNoTxsDelay`, `MustForgeAtSlotDeadline`
	// and `IgnoreSlotCommitment`.
	ForgeOncePerSlotIfTxs bool `env:"HEZNODE_COORDINATOR_FORGEONCEPERSLOTIFTXS"`
	// SyncRetryInterval is the waiting interval between calls to the main
	// handler of a synced block after an error
	SyncRetryInterval Duration `validate:"required" env:"HEZNODE_COORDINATOR_SYNCRETRYINTERVAL"`
	// PurgeByExtDelInterval is the waiting interval between calls
	// to the PurgeByExternalDelete function of the l2db which deletes
	// pending txs externally marked by the column `external_delete`
	PurgeByExtDelInterval Duration `validate:"required" env:"HEZNODE_COORDINATOR_PURGEBYEXTDELINTERVAL"`
	// L2DB is the DB that holds the pool of L2Txs
	L2DB struct {
		// SafetyPeriod is the number of batches after which
		// non-pending L2Txs are deleted from the pool
		SafetyPeriod common.BatchNum `validate:"required" env:"HEZNODE_L2DB_SAFETYPERIOD"`
		// MaxTxs is the maximum number of pending L2Txs that can be
		// stored in the pool.  Once this number of pending L2Txs is
		// reached, inserts to the pool will be denied until some of
		// the pending txs are forged.
		MaxTxs uint32 `validate:"required" env:"HEZNODE_L2DB_MAXTXS"`
		// MinFeeUSD is the minimum fee in USD that a tx must pay in
		// order to be accepted into the pool.  Txs with lower than
		// minimum fee will be rejected at the API level.
		MinFeeUSD float64 `validate:"gte=0" env:"HEZNODE_L2DB_MINFEEUSD"`
		// MaxFeeUSD is the maximum fee in USD that a tx must pay in
		// order to be accepted into the pool.  Txs with greater than
		// maximum fee will be rejected at the API level.
		MaxFeeUSD float64 `validate:"required,gte=0" env:"HEZNODE_L2DB_MAXFEEUSD"`
		// TTL is the Time To Live for L2Txs in the pool. L2Txs older
		// than TTL will be deleted.
		TTL Duration `validate:"required" env:"HEZNODE_L2DB_TTL"`
		// PurgeBatchDelay is the delay between batches to purge
		// outdated transactions. Outdated L2Txs are those that have
		// been forged or marked as invalid for longer than the
		// SafetyPeriod and pending L2Txs that have been in the pool
		// for longer than TTL once there are MaxTxs.
		PurgeBatchDelay int64 `validate:"required,gte=0" env:"HEZNODE_L2DB_PURGEBATCHDELAY"`
		// InvalidateBatchDelay is the delay between batches to mark
		// invalid transactions due to nonce lower than the account
		// nonce.
		InvalidateBatchDelay int64 `validate:"required" env:"HEZNODE_L2DB_INVALIDATEBATCHDELAY"`
		// PurgeBlockDelay is the delay between blocks to purge
		// outdated transactions. Outdated L2Txs are those that have
		// been forged or marked as invalid for longer than the
		// SafetyPeriod and pending L2Txs that have been in the pool
		// for longer than TTL once there are MaxTxs.
		PurgeBlockDelay int64 `validate:"required,gte=0" env:"HEZNODE_L2DB_PURGEBLOCKDELAY"`
		// InvalidateBlockDelay is the delay between blocks to mark
		// invalid transactions due to nonce lower than the account
		// nonce.
		InvalidateBlockDelay int64 `validate:"required,gte=0" env:"HEZNODE_L2DB_INVALIDATEBLOCKDELAY"`
	} `validate:"required"`
	TxSelector struct {
		// Path where the TxSelector StateDB is stored
		Path string `validate:"required" env:"HEZNODE_TXSELECTOR_PATH"`
	} `validate:"required"`
	BatchBuilder struct {
		// Path where the BatchBuilder StateDB is stored
		Path string `validate:"required" env:"HEZNODE_BATCHBUILDER_PATH"`
	} `validate:"required"`
	ServerProofs struct {
		URL []string `validate:"required"`
	} `validate:"required"`
	Circuit struct {
		// MaxTx is the maximum number of txs supported by the circuit
		MaxTx int64 `validate:"required,gte=0" env:"HEZNODE_CIRCUIT_MAXTX"`
		// NLevels is the maximum number of merkle tree levels
		// supported by the circuit
		NLevels int64 `validate:"required,gte=0" env:"HEZNODE_CIRCUIT_NLEVELS"`
	} `validate:"required"`
	EthClient struct {
		// MaxGasPrice is the maximum gas price allowed for ethereum
		// transactions
		MaxGasPrice int64 `validate:"required" env:"HEZNODE_ETHCLIENT_MAXGASPRICE"`
		// MinGasPrice is the minimum gas price in gwei allowed for ethereum
		MinGasPrice int64 `validate:"required" env:"HEZNODE_ETHCLIENT_MINGASPRICE"`
		// GasPriceIncPerc is the percentage increase of gas price set
		// in an ethereum transaction from the suggested gas price by
		// the ethereum node
		GasPriceIncPerc int64 `validate:"gte=0" env:"HEZNODE_ETHCLIENT_GASPRICEINCPERC"`
		// CheckLoopInterval is the waiting interval between receipt
		// checks of ethereum transactions in the TxManager
		CheckLoopInterval Duration `validate:"required" env:"HEZNODE_ETHCLIENT_CHECKLOOPINTERVAL"`
		// Attempts is the number of attempts to do an eth client RPC
		// call before giving up
		Attempts int `validate:"required,gte=1" env:"HEZNODE_ETHCLIENT_ATTEMPTS"`
		// AttemptsDelay is delay between attempts do do an eth client
		// RPC call
		AttemptsDelay Duration `validate:"required" env:"HEZNODE_ETHCLIENT_ATTEMPTSDELAY"`
		// TxResendTimeout is the timeout after which a non-mined
		// ethereum transaction will be resent (reusing the nonce) with
		// a newly calculated gas price
		TxResendTimeout Duration `validate:"required" env:"HEZNODE_ETHCLIENT_TXRESENDTIMEOUT"`
		// NoReuseNonce disables reusing nonces of pending transactions for
		// new replacement transactions
		NoReuseNonce bool `env:"HEZNODE_ETHCLIENT_NOREUSENONCE"`
		// Keystore is the ethereum keystore where private keys are kept
		Keystore struct {
			// Path to the keystore
			Path string `validate:"required" env:"HEZNODE_KEYSTORE_PATH"`
			// Password used to decrypt the keys in the keystore
			Password string `validate:"required" env:"HEZNODE_KEYSTORE_PASSWORD"`
		} `validate:"required"`
		// ForgeBatchGasCost contains the cost of each action in the
		// ForgeBatch transaction.
		ForgeBatchGasCost ForgeBatchGasCost `validate:"required"`
	} `validate:"required"`
	API   CoordinatorAPI `validate:"required"`
	Debug struct {
		// BatchPath if set, specifies the path where batchInfo is stored
		// in JSON in every step/update of the pipeline
		BatchPath string `env:"HEZNODE_COORDINATORDEBUG_BATCHPATH"`
		// LightScrypt if set, uses light parameters for the ethereum
		// keystore encryption algorithm.
		LightScrypt bool `env:"HEZNODE_COORDINATORDEBUG_LIGHTSCRYPT"`
		// RollupVerifierIndex is the index of the verifier to use in
		// the Rollup smart contract.  The verifier chosen by index
		// must match with the Circuit parameters.
		RollupVerifierIndex *int `env:"HEZNODE_COORDINATORDEBUG_ROLLUPVERIFIERINDEX"`
	}
	Etherscan struct {
		// URL if set, specifies the etherscan endpoint to get
		// the gas estimations for that moment.
		URL string `env:"HEZNODE_ETHERSCAN_URL"`
		// APIKey allow access to etherscan services
		APIKey string `env:"HEZNODE_ETHERSCAN_APIKEY"`
	}
}

// PostgreSQL is the postgreSQL configuration parameters.  It's possible to use
// differentiated SQL connections for read/write.  If the read configuration is
// not provided, the write one it's going to be used for both reads and writes
type PostgreSQL struct {
	// Port of the PostgreSQL write server
	PortWrite int `validate:"required" env:"HEZNODE_POSTGRESQL_PORTWRITE"`
	// Host of the PostgreSQL write server
	HostWrite string `validate:"required" env:"HEZNODE_POSTGRESQL_HOSTWRITE"`
	// User of the PostgreSQL write server
	UserWrite string `validate:"required" env:"HEZNODE_POSTGRESQL_USERWRITE"`
	// Password of the PostgreSQL write server
	PasswordWrite string `validate:"required" env:"HEZNODE_POSTGRESQL_PASSWORDWRITE"`
	// Name of the PostgreSQL write server database
	NameWrite string `validate:"required" env:"HEZNODE_POSTGRESQL_NAMEWRITE"`
	// Port of the PostgreSQL read server
	PortRead int `env:"HEZNODE_POSTGRESQL_PORTREAD"`
	// Host of the PostgreSQL read server
	HostRead string `validate:"nefield=HostWrite" env:"HEZNODE_POSTGRESQL_HOSTREAD"`
	// User of the PostgreSQL read server
	UserRead string `env:"HEZNODE_POSTGRESQL_USERREAD"`
	// Password of the PostgreSQL read server
	PasswordRead string `env:"HEZNODE_POSTGRESQL_PASSWORDREAD"`
	// Name of the PostgreSQL read server database
	NameRead string `env:"HEZNODE_POSTGRESQL_NAMEREAD"`
}

// NodeDebug specifies debug configuration parameters
type NodeDebug struct {
	// APIAddress is the address where the debugAPI will listen if
	// set
	APIAddress string `env:"HEZNODE_DEBUG_APIADDRESS"`
	// MeddlerLogs enables meddler debug mode, where unused columns and struct
	// fields will be logged
	MeddlerLogs bool `env:"HEZNODE_DEBUG_MEDDLERLOGS"`
	// GinDebugMode sets Gin-Gonic (the web framework) to run in
	// debug mode
	GinDebugMode bool `env:"HEZNODE_DEBUG_GINDEBUGMODE"`
}

// Node is the hermez node configuration.
type Node struct {
	PriceUpdater struct {
		// Interval between price updater calls
		Interval Duration `validate:"required" env:"HEZNODE_PRICEUPDATER_INTERVAL"`
		// Priority option defines the priority provider
		Priority string `validate:"required" env:"HEZNODE_PRICEUPDATER_PRIORITY"`
		// TokensConfig to specify how each token get it's price updated
		Provider []priceupdater.Provider
		// Statictokens defines the static prices for tokens
		Statictokens string `env:"HEZNODE_PRICEUPDATER_STATICTOKENS"`
		// Fiat defines the prices for fiat currencies
		Fiat priceupdater.Fiat
	} `validate:"required"`
	StateDB struct {
		// Path where the synchronizer StateDB is stored
		Path string `validate:"required" env:"HEZNODE_STATEDB_PATH"`
		// Keep is the number of checkpoints to keep
		Keep int `validate:"required,gte=128" env:"HEZNODE_STATEDB_KEEP"`
	} `validate:"required"`
	PostgreSQL PostgreSQL `validate:"required"`
	Web3       struct {
		// URL is the URL of the web3 ethereum-node RPC server.  Only
		// geth is officially supported.
		URL string `validate:"required,url" env:"HEZNODE_WEB3_URL"`
	} `validate:"required"`
	Synchronizer struct {
		// SyncLoopInterval is the interval between attempts to
		// synchronize a new block from an ethereum node
		SyncLoopInterval Duration `validate:"required" env:"HEZNODE_SYNCHRONIZER_SYNCLOOPINTERVAL"`
		// StatsUpdateBlockNumDiffThreshold is a threshold of a number of
		// Ethereum blocks left to synchronize, such that if there are more
		// blocks to sync than the defined value synchronizer can aggressively
		// skip calling UpdateEth to save network bandwidth and time.
		// After reaching the threshold UpdateEth is called on each block.
		// This value only affects the reported % of synchronization of
		// blocks and batches, nothing else.
		StatsUpdateBlockNumDiffThreshold uint16 `validate:"required,gt=32" env:"HEZNODE_SYNCHRONIZER_STATSUPDATEBLOCKSNUMDIFFTHRESHOLD"`
		// StatsUpdateFrequencyDivider - While having more blocks to sync than
		// updateEthBlockNumThreshold, UpdateEth will be called once in a
		// defined number of blocks. This value only affects the reported % of
		// synchronization of blocks and batches, nothing else.
		StatsUpdateFrequencyDivider uint16 `validate:"required,gt=1" env:"HEZNODE_SYNCHRONIZER_STATSUPDATEFREQUENCYDIVIDER"`
	} `validate:"required"`
	SmartContracts struct {
		// Rollup is the address of the Hermez.sol smart contract
		Rollup ethCommon.Address `validate:"required" env:"HEZNODE_SMARTCONTRACTS_ROLLUP"`
	} `validate:"required"`
	// API specifies the configuration parameters of the API
	API struct {
		// Address where the API will listen if set
		Address string `env:"HEZNODE_API_ADDRESS"`
		// Explorer enables the Explorer API endpoints
		Explorer bool `env:"HEZNODE_API_EXPLORER"`
		// UpdateMetricsInterval is the interval between updates of the
		// API metrics
		UpdateMetricsInterval Duration `validate:"required" env:"HEZNODE_API_UPDATEMETRICSINTERVAL"`
		// UpdateRecommendedFeeInterval is the interval between updates of the
		// recommended fees
		UpdateRecommendedFeeInterval Duration `validate:"required" env:"HEZNODE_API_UPDATERECOMMENDEDFEEINTERVAL"`
		// Maximum concurrent connections allowed between API and SQL
		MaxSQLConnections int `validate:"required,gte=1" env:"HEZNODE_API_MAXSQLCONNECTIONS"`
		// SQLConnectionTimeout is the maximum amount of time that an API request
		// can wait to establish a SQL connection
		SQLConnectionTimeout Duration `env:"HEZNODE_API_SQLCONNECTIONTIMEOUT"`
	} `validate:"required"`
	RecommendedFeePolicy stateapiupdater.RecommendedFeePolicy `validate:"required"`
	Debug                NodeDebug                            `validate:"required"`
	Coordinator          Coordinator                          `validate:"-"`
}

// APIServer is the api server configuration parameters
type APIServer struct {
	// NodeAPI specifies the configuration parameters of the API
	API struct {
		// Address where the API will listen if set
		Address string `validate:"required" env:"HEZNODE_API_ADDRESS"`
		// Explorer enables the Explorer API endpoints
		Explorer bool `env:"HEZNODE_API_EXPLORER"`
		// Maximum concurrent connections allowed between API and SQL
		MaxSQLConnections int `validate:"required,gte=1" env:"HEZNODE_API_MAXSQLCONNECTIONS"`
		// SQLConnectionTimeout is the maximum amount of time that an API request
		// can wait to establish a SQL connection
		SQLConnectionTimeout Duration `env:"HEZNODE_API_SQLCONNECTIONTIMEOUT"`
	} `validate:"required"`
	PostgreSQL  PostgreSQL `validate:"required"`
	Coordinator struct {
		API struct {
			// Coordinator enables the coordinator API endpoints
			Coordinator bool `env:"HEZNODE_COORDINATORAPI_COORDINATOR"`
		} `validate:"required"`
		L2DB struct {
			// MaxTxs is the maximum number of pending L2Txs that can be
			// stored in the pool.  Once this number of pending L2Txs is
			// reached, inserts to the pool will be denied until some of
			// the pending txs are forged.
			MaxTxs uint32 `validate:"required" env:"HEZNODE_L2DB_MAXTXS"`
			// MinFeeUSD is the minimum fee in USD that a tx must pay in
			// order to be accepted into the pool.  Txs with lower than
			// minimum fee will be rejected at the API level.
			MinFeeUSD float64 `validate:"gte=0" env:"HEZNODE_L2DB_MINFEEUSD"`
			// MaxFeeUSD is the maximum fee in USD that a tx must pay in
			// order to be accepted into the pool.  Txs with greater than
			// maximum fee will be rejected at the API level.
			MaxFeeUSD float64 `validate:"required,gte=0" env:"HEZNODE_L2DB_MAXFEEUSD"`
		} `validate:"required"`
	}
	Debug NodeDebug `validate:"required"`
}

// LoadNode loads the Node configuration from path.
func LoadNode(path string, coordinator bool) (*Node, error) {
	var cfg Node
	err := configLibrary.LoadConfig(path, DefaultValues, &cfg)
	if err != nil {
		//Split errors depending on if there is a file error, a env error or a default error
		if strings.Contains(err.Error(), "default") {
			return nil, err
		}
		log.Warn(err.Error())
	}
	//Get env arrays
	//Proof Servers
	if os.Getenv("HEZNODE_SERVERPROOF_URL") != "" {
		prover := ServerProof{
			URL: os.Getenv("HEZNODE_SERVERPROOF_URL"),
		}
		var provers []ServerProof
		provers = append(provers, prover)
		cfg.Coordinator.ServerProofs = provers
	}
	//Price Updater
	if os.Getenv("HEZNODE_PRICEUPDATER_PROVIDER_PROVIDER") != "" {
		provider := priceupdater.Provider{
			Provider: os.Getenv("HEZNODE_PRICEUPDATER_PROVIDER_PROVIDER"),
		}
		if os.Getenv("HEZNODE_PRICEUPDATER_PROVIDER_BASEURL") != "" {
			provider.BaseURL = os.Getenv("HEZNODE_PRICEUPDATER_PROVIDER_BASEURL")
		}
		if os.Getenv("HEZNODE_PRICEUPDATER_PROVIDER_URL") != "" {
			provider.URL = os.Getenv("HEZNODE_PRICEUPDATER_PROVIDER_URL")
		}
		if os.Getenv("HEZNODE_PRICEUPDATER_PROVIDER_URLEXTRAPARAMS") != "" {
			provider.URLExtraParams = os.Getenv("HEZNODE_PRICEUPDATER_PROVIDER_URLEXTRAPARAMS")
		}
		if os.Getenv("HEZNODE_PRICEUPDATER_PROVIDER_SYMBOLS") != "" {
			provider.Symbols = os.Getenv("HEZNODE_PRICEUPDATER_PROVIDER_SYMBOLS")
		}
		if os.Getenv("HEZNODE_PRICEUPDATER_PROVIDER_ADDRESSES") != "" {
			provider.Addresses = os.Getenv("HEZNODE_PRICEUPDATER_PROVIDER_ADDRESSES")
		}
		var providers []priceupdater.Provider
		providers = append(providers, provider)
		cfg.PriceUpdater.Provider = providers
	}
	validate := validator.New()
	validate.RegisterStructValidation(priceupdater.ProviderValidation, priceupdater.Provider{})
	if err := validate.Struct(cfg); err != nil {
		return nil, tracerr.Wrap(fmt.Errorf("error validating configuration file: %w", err))
	}
	if coordinator {
		if err := validate.Struct(cfg.Coordinator); err != nil {
			return nil, tracerr.Wrap(fmt.Errorf("error validating configuration file: %w", err))
		}
	}
	return &cfg, nil
}

// LoadAPIServer loads the APIServer configuration from path.
func LoadAPIServer(path string, coordinator bool) (*APIServer, error) {
	var cfg APIServer
	err := configLibrary.LoadConfig(path, DefaultValues, &cfg)
	if err != nil {
		//Split errors depending on if there is a file error, a env error or a default error
		if strings.Contains(err.Error(), "default") {
			return nil, err
		}
		log.Warn(err.Error())
	}
	validate := validator.New()
	validate.RegisterStructValidation(priceupdater.ProviderValidation, priceupdater.Provider{})
	if err := validate.Struct(cfg); err != nil {
		return nil, tracerr.Wrap(fmt.Errorf("error validating configuration file: %w", err))
	}
	if coordinator {
		if err := validate.Struct(cfg.Coordinator); err != nil {
			return nil, tracerr.Wrap(fmt.Errorf("error validating configuration file: %w", err))
		}
	}
	return &cfg, nil
}<|MERGE_RESOLUTION|>--- conflicted
+++ resolved
@@ -32,16 +32,6 @@
 	d.Duration = duration
 	return nil
 }
-
-<<<<<<< HEAD
-// ServerProof is the server proof configuration data.
-type ServerProof struct {
-	// URL is the server proof API URL
-	URL string `validate:"required,url" env:"HEZNODE_SERVERPROOF_URL"`
-}
-
-=======
->>>>>>> e7f8001d
 // ForgeBatchGasCost is the costs associated to a ForgeBatch transaction, split
 // into different parts to be used in a formula.
 type ForgeBatchGasCost struct {
