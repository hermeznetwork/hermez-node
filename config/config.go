package config

import (
	"fmt"
	"io/ioutil"
	"math/big"
	"time"

	"github.com/BurntSushi/toml"
	ethCommon "github.com/ethereum/go-ethereum/common"
	"github.com/hermeznetwork/hermez-node/api/stateapiupdater"
	"github.com/hermeznetwork/hermez-node/common"
	"github.com/hermeznetwork/hermez-node/priceupdater"
	"github.com/hermeznetwork/tracerr"
	"github.com/iden3/go-iden3-crypto/babyjub"
	"gopkg.in/go-playground/validator.v9"
)

// Duration is a wrapper type that parses time duration from text.
type Duration struct {
	time.Duration `validate:"required"`
}

// UnmarshalText unmarshalls time duration from text.
func (d *Duration) UnmarshalText(data []byte) error {
	duration, err := time.ParseDuration(string(data))
	if err != nil {
		return tracerr.Wrap(err)
	}
	d.Duration = duration
	return nil
}

// ServerProof is the server proof configuration data.
type ServerProof struct {
	// URL is the server proof API URL
	URL string `validate:"required,url"`
}

// ForgeBatchGasCost is the costs associated to a ForgeBatch transaction, split
// into different parts to be used in a formula.
type ForgeBatchGasCost struct {
	Fixed     uint64 `validate:"required"`
	L1UserTx  uint64 `validate:"required"`
	L1CoordTx uint64 `validate:"required"`
	L2Tx      uint64 `validate:"required"`
}

// CoordinatorAPI specifies the configuration parameters of the API in mode
// coordinator
type CoordinatorAPI struct {
	// Coordinator enables the coordinator API endpoints
	Coordinator bool
}

// Coordinator is the coordinator specific configuration.
type Coordinator struct {
	// ForgerAddress is the address under which this coordinator is forging
	ForgerAddress ethCommon.Address `validate:"required"`
	// MinimumForgeAddressBalance is the minimum balance the forger address
	// needs to start the coordinator in wei. Of set to 0, the coordinator
	// will not check the balance before starting.
	MinimumForgeAddressBalance *big.Int
	// FeeAccount is the Hermez account that the coordinator uses to receive fees
	FeeAccount struct {
		// Address is the ethereum address of the account to receive fees
		Address ethCommon.Address `validate:"required"`
		// BJJ is the baby jub jub public key of the account to receive fees
		BJJ babyjub.PublicKeyComp `validate:"required"`
	} `validate:"required"`
	// ConfirmBlocks is the number of confirmation blocks to wait for sent
	// ethereum transactions before forgetting about them
	ConfirmBlocks int64 `validate:"required,gte=0"`
	// L1BatchTimeoutPerc is the portion of the range before the L1Batch
	// timeout that will trigger a schedule to forge an L1Batch
	L1BatchTimeoutPerc float64 `validate:"required,lte=1.0"`
	// StartSlotBlocksDelay is the number of blocks of delay to wait before
	// starting the pipeline when we reach a slot in which we can forge.
	StartSlotBlocksDelay int64 `validate:"gte=0"`
	// ScheduleBatchBlocksAheadCheck is the number of blocks ahead in which
	// the forger address is checked to be allowed to forge (apart from
	// checking the next block), used to decide when to stop scheduling new
	// batches (by stopping the pipeline).
	// For example, if we are at block 10 and ScheduleBatchBlocksAheadCheck
	// is 5, even though at block 11 we canForge, the pipeline will be
	// stopped if we can't forge at block 15.
	// This value should be the expected number of blocks it takes between
	// scheduling a batch and having it mined.
	ScheduleBatchBlocksAheadCheck int64 `validate:"gte=0"`
	// SendBatchBlocksMarginCheck is the number of margin blocks ahead in
	// which the coordinator is also checked to be allowed to forge, apart
	// from the next block; used to decide when to stop sending batches to
	// the smart contract.
	// For example, if we are at block 10 and SendBatchBlocksMarginCheck is
	// 5, even though at block 11 we canForge, the batch will be discarded
	// if we can't forge at block 15.
	SendBatchBlocksMarginCheck int64 `validate:"gte=0"`
	// ProofServerPollInterval is the waiting interval between polling the
	// ProofServer while waiting for a particular status
	ProofServerPollInterval Duration `validate:"required"`
	// ForgeRetryInterval is the waiting interval between calls forge a
	// batch after an error
	ForgeRetryInterval Duration `validate:"required"`
	// ForgeDelay is the delay after which a batch is forged if the slot is
	// already committed.  If set to 0s, the coordinator will continuously
	// forge at the maximum rate.
	ForgeDelay Duration `validate:"-"`
	// ForgeNoTxsDelay is the delay after which a batch is forged even if
	// there are no txs to forge if the slot is already committed.  If set
	// to 0s, the coordinator will continuously forge even if the batches
	// are empty.
	ForgeNoTxsDelay Duration `validate:"-"`
	// MustForgeAtSlotDeadline enables the coordinator to forge slots if
	// the empty slots reach the slot deadline.
	MustForgeAtSlotDeadline bool
	// IgnoreSlotCommitment disables forcing the coordinator to forge a
	// slot immediately when the slot is not committed. If set to false,
	// the coordinator will immediately forge a batch at the beginning of a
	// slot if it's the slot winner.
	IgnoreSlotCommitment bool
	// ForgeOncePerSlotIfTxs will make the coordinator forge at most one
	// batch per slot, only if there are included txs in that batch, or
	// pending l1UserTxs in the smart contract.  Setting this parameter
	// overrides `ForgeDelay`, `ForgeNoTxsDelay`, `MustForgeAtSlotDeadline`
	// and `IgnoreSlotCommitment`.
	ForgeOncePerSlotIfTxs bool
	// SyncRetryInterval is the waiting interval between calls to the main
	// handler of a synced block after an error
	SyncRetryInterval Duration `validate:"required"`
	// PurgeByExtDelInterval is the waiting interval between calls
	// to the PurgeByExternalDelete function of the l2db which deletes
	// pending txs externally marked by the column `external_delete`
	PurgeByExtDelInterval Duration `validate:"required"`
	// L2DB is the DB that holds the pool of L2Txs
	L2DB struct {
		// SafetyPeriod is the number of batches after which
		// non-pending L2Txs are deleted from the pool
		SafetyPeriod common.BatchNum `validate:"required"`
		// MaxTxs is the maximum number of pending L2Txs that can be
		// stored in the pool.  Once this number of pending L2Txs is
		// reached, inserts to the pool will be denied until some of
		// the pending txs are forged.
		MaxTxs uint32 `validate:"required"`
		// MinFeeUSD is the minimum fee in USD that a tx must pay in
		// order to be accepted into the pool.  Txs with lower than
		// minimum fee will be rejected at the API level.
		MinFeeUSD float64 `validate:"gte=0"`
		// MaxFeeUSD is the maximum fee in USD that a tx must pay in
		// order to be accepted into the pool.  Txs with greater than
		// maximum fee will be rejected at the API level.
<<<<<<< HEAD
		MaxFeeUSD float64 `validate:"required,gte=0"`
		// TTL is the Time To Live for L2Txs in the pool.  Once MaxTxs
		// L2Txs is reached, L2Txs older than TTL will be deleted.
=======
		MaxFeeUSD float64 `validate:"required"`
		// TTL is the Time To Live for L2Txs in the pool. L2Txs older
		// than TTL will be deleted.
>>>>>>> f3e37150
		TTL Duration `validate:"required"`
		// PurgeBatchDelay is the delay between batches to purge
		// outdated transactions. Outdated L2Txs are those that have
		// been forged or marked as invalid for longer than the
		// SafetyPeriod and pending L2Txs that have been in the pool
		// for longer than TTL once there are MaxTxs.
		PurgeBatchDelay int64 `validate:"required,gte=0"`
		// InvalidateBatchDelay is the delay between batches to mark
		// invalid transactions due to nonce lower than the account
		// nonce.
		InvalidateBatchDelay int64 `validate:"required"`
		// PurgeBlockDelay is the delay between blocks to purge
		// outdated transactions. Outdated L2Txs are those that have
		// been forged or marked as invalid for longer than the
		// SafetyPeriod and pending L2Txs that have been in the pool
		// for longer than TTL once there are MaxTxs.
		PurgeBlockDelay int64 `validate:"required,gte=0"`
		// InvalidateBlockDelay is the delay between blocks to mark
		// invalid transactions due to nonce lower than the account
		// nonce.
		InvalidateBlockDelay int64 `validate:"required,gte=0"`
	} `validate:"required"`
	TxSelector struct {
		// Path where the TxSelector StateDB is stored
		Path string `validate:"required,file"`
	} `validate:"required"`
	BatchBuilder struct {
		// Path where the BatchBuilder StateDB is stored
		Path string `validate:"required,file"`
	} `validate:"required"`
	ServerProofs []ServerProof `validate:"required"`
	Circuit      struct {
		// MaxTx is the maximum number of txs supported by the circuit
		MaxTx int64 `validate:"required,gte=0"`
		// NLevels is the maximum number of merkle tree levels
		// supported by the circuit
		NLevels int64 `validate:"required,gte=0"`
	} `validate:"required"`
	EthClient struct {
		// MaxGasPrice is the maximum gas price allowed for ethereum
		// transactions
		MaxGasPrice *big.Int `validate:"required"`
		// GasPriceIncPerc is the percentage increase of gas price set
		// in an ethereum transaction from the suggested gas price by
		// the ethereum node
		GasPriceIncPerc int64 `validate:"gte=0"`
		// CheckLoopInterval is the waiting interval between receipt
		// checks of ethereum transactions in the TxManager
		CheckLoopInterval Duration `validate:"required"`
		// Attempts is the number of attempts to do an eth client RPC
		// call before giving up
		Attempts int `validate:"required,gt=1"`
		// AttemptsDelay is delay between attempts do do an eth client
		// RPC call
		AttemptsDelay Duration `validate:"required"`
		// TxResendTimeout is the timeout after which a non-mined
		// ethereum transaction will be resent (reusing the nonce) with
		// a newly calculated gas price
		TxResendTimeout Duration `validate:"required"`
		// NoReuseNonce disables reusing nonces of pending transactions for
		// new replacement transactions
		NoReuseNonce bool
		// Keystore is the ethereum keystore where private keys are kept
		Keystore struct {
			// Path to the keystore
			Path string `validate:"required,file"`
			// Password used to decrypt the keys in the keystore
			Password string `validate:"required"`
		} `validate:"required"`
		// ForgeBatchGasCost contains the cost of each action in the
		// ForgeBatch transaction.
		ForgeBatchGasCost ForgeBatchGasCost `validate:"required"`
	} `validate:"required"`
	API   CoordinatorAPI `validate:"required"`
	Debug struct {
		// BatchPath if set, specifies the path where batchInfo is stored
		// in JSON in every step/update of the pipeline
		BatchPath string `validate:"file"`
		// LightScrypt if set, uses light parameters for the ethereum
		// keystore encryption algorithm.
		LightScrypt bool
		// RollupVerifierIndex is the index of the verifier to use in
		// the Rollup smart contract.  The verifier chosen by index
		// must match with the Circuit parameters.
		RollupVerifierIndex *int
	}
}

// PostgreSQL is the postgreSQL configuration parameters.  It's possible to use
// differentiated SQL connections for read/write.  If the read configuration is
// not provided, the write one it's going to be used for both reads and writes
type PostgreSQL struct {
	// Port of the PostgreSQL write server
	PortWrite int `validate:"required"`
	// Host of the PostgreSQL write server
	HostWrite string `validate:"required"`
	// User of the PostgreSQL write server
	UserWrite string `validate:"required"`
	// Password of the PostgreSQL write server
	PasswordWrite string `validate:"required"`
	// Name of the PostgreSQL write server database
	NameWrite string `validate:"required"`
	// Port of the PostgreSQL read server
	PortRead int
	// Host of the PostgreSQL read server
	HostRead string `validate:"nefield=HostWrite"`
	// User of the PostgreSQL read server
	UserRead string
	// Password of the PostgreSQL read server
	PasswordRead string
	// Name of the PostgreSQL read server database
	NameRead string
}

// NodeDebug specifies debug configuration parameters
type NodeDebug struct {
	// APIAddress is the address where the debugAPI will listen if
	// set
	APIAddress string
	// MeddlerLogs enables meddler debug mode, where unused columns and struct
	// fields will be logged
	MeddlerLogs bool
	// GinDebugMode sets Gin-Gonic (the web framework) to run in
	// debug mode
	GinDebugMode bool
}

// Node is the hermez node configuration.
type Node struct {
	PriceUpdater struct {
		// Interval between price updater calls
		Interval Duration `validate:"required"`
		// URLBitfinexV2 is the URL of bitfinex V2 API
		URLBitfinexV2 string `validate:"required,url"`
		// URLCoinGeckoV3 is the URL of coingecko V3 API
		URLCoinGeckoV3 string `validate:"required,url"`
		// DefaultUpdateMethod to get token prices
		DefaultUpdateMethod priceupdater.UpdateMethodType `validate:"required,is-valid-updatemethodtype,is-updatemethodtype-not-static"`
		// TokensConfig to specify how each token get it's price updated
		TokensConfig []priceupdater.TokenConfig
	} `validate:"required"`
	StateDB struct {
		// Path where the synchronizer StateDB is stored
		Path string `validate:"required,file"`
		// Keep is the number of checkpoints to keep
		Keep int `validate:"required,lt=128"`
	} `validate:"required"`
	PostgreSQL PostgreSQL `validate:"required"`
	Web3       struct {
		// URL is the URL of the web3 ethereum-node RPC server.  Only
		// geth is officially supported.
		URL string `validate:"required,url"`
	} `validate:"required"`
	Synchronizer struct {
		// SyncLoopInterval is the interval between attempts to
		// synchronize a new block from an ethereum node
		SyncLoopInterval Duration `validate:"required"`
		// StatsUpdateBlockNumDiffThreshold is a threshold of a number of
		// Ethereum blocks left to synchronize, such that if there are more
		// blocks to sync than the defined value synchronizer can aggressively
		// skip calling UpdateEth to save network bandwidth and time.
		// After reaching the threshold UpdateEth is called on each block.
		// This value only affects the reported % of synchronization of
		// blocks and batches, nothing else.
		StatsUpdateBlockNumDiffThreshold uint16 `validate:"required,gt=32"`
		// StatsUpdateFrequencyDivider - While having more blocks to sync than
		// updateEthBlockNumThreshold, UpdateEth will be called once in a
		// defined number of blocks. This value only affects the reported % of
		// synchronization of blocks and batches, nothing else.
		StatsUpdateFrequencyDivider uint16 `validate:"required,gt=1"`
	} `validate:"required"`
	SmartContracts struct {
		// Rollup is the address of the Hermez.sol smart contract
		Rollup ethCommon.Address `validate:"required"`
	} `validate:"required"`
	// API specifies the configuration parameters of the API
	API struct {
		// Address where the API will listen if set
		Address string
		// Explorer enables the Explorer API endpoints
		Explorer bool
		// UpdateMetricsInterval is the interval between updates of the
		// API metrics
		UpdateMetricsInterval Duration `validate:"required_with=Address"`
		// UpdateRecommendedFeeInterval is the interval between updates of the
		// recommended fees
		UpdateRecommendedFeeInterval Duration `validate:"required_with=Address"`
		// Maximum concurrent connections allowed between API and SQL
		MaxSQLConnections int `validate:"required,gte=0"`
		// SQLConnectionTimeout is the maximum amount of time that an API request
		// can wait to establish a SQL connection
		SQLConnectionTimeout Duration
	} `validate:"required"`
	RecommendedFeePolicy stateapiupdater.RecommendedFeePolicy `validate:"required"`
	Debug                NodeDebug                            `validate:"required"`
	Coordinator          Coordinator                          `validate:"-"`
}

// APIServer is the api server configuration parameters
type APIServer struct {
	// NodeAPI specifies the configuration parameters of the API
	API struct {
		// Address where the API will listen if set
		Address string `validate:"required"`
		// Explorer enables the Explorer API endpoints
		Explorer bool
		// Maximum concurrent connections allowed between API and SQL
		MaxSQLConnections int `validate:"required,gte=0"`
		// SQLConnectionTimeout is the maximum amount of time that an API request
		// can wait to establish a SQL connection
		SQLConnectionTimeout Duration
	} `validate:"required"`
	PostgreSQL  PostgreSQL `validate:"required"`
	Coordinator struct {
		API struct {
			// Coordinator enables the coordinator API endpoints
			Coordinator bool
		} `validate:"required"`
		L2DB struct {
			// MaxTxs is the maximum number of pending L2Txs that can be
			// stored in the pool.  Once this number of pending L2Txs is
			// reached, inserts to the pool will be denied until some of
			// the pending txs are forged.
			MaxTxs uint32 `validate:"required,gte=0"`
			// MinFeeUSD is the minimum fee in USD that a tx must pay in
			// order to be accepted into the pool.  Txs with lower than
			// minimum fee will be rejected at the API level.
			MinFeeUSD float64 `validate:"gte=0"`
			// MaxFeeUSD is the maximum fee in USD that a tx must pay in
			// order to be accepted into the pool.  Txs with greater than
			// maximum fee will be rejected at the API level.
			MaxFeeUSD float64 `validate:"required,gte=0"`
		} `validate:"required"`
	}
	Debug NodeDebug `validate:"required"`
}

// Load loads a generic config.
func Load(path string, cfg interface{}) error {
	bs, err := ioutil.ReadFile(path) //nolint:gosec
	if err != nil {
		return tracerr.Wrap(err)
	}
	cfgToml := string(bs)
	if _, err := toml.Decode(cfgToml, cfg); err != nil {
		return tracerr.Wrap(err)
	}
	return nil
}

// LoadNode loads the Node configuration from path.
func LoadNode(path string, coordinator bool) (*Node, error) {
	var cfg Node
	if err := Load(path, &cfg); err != nil {
		return nil, tracerr.Wrap(fmt.Errorf("error loading node configuration file: %w", err))
	}
	validate := validator.New()
	validate.RegisterStructValidation(priceupdater.TokenConfigValidation, priceupdater.TokenConfig{})
	_ = validate.RegisterValidation("is-valid-updatemethodtype", priceupdater.ValidateUpdateMethodType)
	_ = validate.RegisterValidation("is-updatemethodtype-not-static", priceupdater.ValidateIsUpdateMethodTypeIsNotStatic)
	if err := validate.Struct(cfg); err != nil {
		return nil, tracerr.Wrap(fmt.Errorf("error validating configuration file: %w", err))
	}
	if coordinator {
		if err := validate.Struct(cfg.Coordinator); err != nil {
			return nil, tracerr.Wrap(fmt.Errorf("error validating configuration file: %w", err))
		}
	}
	return &cfg, nil
}

// LoadAPIServer loads the APIServer configuration from path.
func LoadAPIServer(path string, coordinator bool) (*APIServer, error) {
	var cfg APIServer
	if err := Load(path, &cfg); err != nil {
		return nil, tracerr.Wrap(fmt.Errorf("error loading apiServer configuration file: %w", err))
	}
	validate := validator.New()
	validate.RegisterStructValidation(priceupdater.TokenConfigValidation, priceupdater.TokenConfig{})
	_ = validate.RegisterValidation("is-valid-updatemethodtype", priceupdater.ValidateUpdateMethodType)
	_ = validate.RegisterValidation("is-updatemethodtype-not-static", priceupdater.ValidateIsUpdateMethodTypeIsNotStatic)
	if err := validate.Struct(cfg); err != nil {
		return nil, tracerr.Wrap(fmt.Errorf("error validating configuration file: %w", err))
	}
	if coordinator {
		if err := validate.Struct(cfg.Coordinator); err != nil {
			return nil, tracerr.Wrap(fmt.Errorf("error validating configuration file: %w", err))
		}
	}
	return &cfg, nil
}<|MERGE_RESOLUTION|>--- conflicted
+++ resolved
@@ -73,7 +73,7 @@
 	ConfirmBlocks int64 `validate:"required,gte=0"`
 	// L1BatchTimeoutPerc is the portion of the range before the L1Batch
 	// timeout that will trigger a schedule to forge an L1Batch
-	L1BatchTimeoutPerc float64 `validate:"required,lte=1.0"`
+	L1BatchTimeoutPerc float64 `validate:"required,lte=1.0,gte=0.0"`
 	// StartSlotBlocksDelay is the number of blocks of delay to wait before
 	// starting the pipeline when we reach a slot in which we can forge.
 	StartSlotBlocksDelay int64 `validate:"gte=0"`
@@ -148,15 +148,9 @@
 		// MaxFeeUSD is the maximum fee in USD that a tx must pay in
 		// order to be accepted into the pool.  Txs with greater than
 		// maximum fee will be rejected at the API level.
-<<<<<<< HEAD
 		MaxFeeUSD float64 `validate:"required,gte=0"`
-		// TTL is the Time To Live for L2Txs in the pool.  Once MaxTxs
-		// L2Txs is reached, L2Txs older than TTL will be deleted.
-=======
-		MaxFeeUSD float64 `validate:"required"`
 		// TTL is the Time To Live for L2Txs in the pool. L2Txs older
 		// than TTL will be deleted.
->>>>>>> f3e37150
 		TTL Duration `validate:"required"`
 		// PurgeBatchDelay is the delay between batches to purge
 		// outdated transactions. Outdated L2Txs are those that have
@@ -181,11 +175,11 @@
 	} `validate:"required"`
 	TxSelector struct {
 		// Path where the TxSelector StateDB is stored
-		Path string `validate:"required,file"`
+		Path string `validate:"required"`
 	} `validate:"required"`
 	BatchBuilder struct {
 		// Path where the BatchBuilder StateDB is stored
-		Path string `validate:"required,file"`
+		Path string `validate:"required"`
 	} `validate:"required"`
 	ServerProofs []ServerProof `validate:"required"`
 	Circuit      struct {
@@ -208,7 +202,7 @@
 		CheckLoopInterval Duration `validate:"required"`
 		// Attempts is the number of attempts to do an eth client RPC
 		// call before giving up
-		Attempts int `validate:"required,gt=1"`
+		Attempts int `validate:"required,gte=1"`
 		// AttemptsDelay is delay between attempts do do an eth client
 		// RPC call
 		AttemptsDelay Duration `validate:"required"`
@@ -222,7 +216,7 @@
 		// Keystore is the ethereum keystore where private keys are kept
 		Keystore struct {
 			// Path to the keystore
-			Path string `validate:"required,file"`
+			Path string `validate:"required"`
 			// Password used to decrypt the keys in the keystore
 			Password string `validate:"required"`
 		} `validate:"required"`
@@ -234,7 +228,7 @@
 	Debug struct {
 		// BatchPath if set, specifies the path where batchInfo is stored
 		// in JSON in every step/update of the pipeline
-		BatchPath string `validate:"file"`
+		BatchPath string
 		// LightScrypt if set, uses light parameters for the ethereum
 		// keystore encryption algorithm.
 		LightScrypt bool
@@ -300,9 +294,9 @@
 	} `validate:"required"`
 	StateDB struct {
 		// Path where the synchronizer StateDB is stored
-		Path string `validate:"required,file"`
+		Path string `validate:"required"`
 		// Keep is the number of checkpoints to keep
-		Keep int `validate:"required,lt=128"`
+		Keep int `validate:"required,gte=128"`
 	} `validate:"required"`
 	PostgreSQL PostgreSQL `validate:"required"`
 	Web3       struct {
@@ -340,12 +334,12 @@
 		Explorer bool
 		// UpdateMetricsInterval is the interval between updates of the
 		// API metrics
-		UpdateMetricsInterval Duration `validate:"required_with=Address"`
+		UpdateMetricsInterval Duration `validate:"required"`
 		// UpdateRecommendedFeeInterval is the interval between updates of the
 		// recommended fees
-		UpdateRecommendedFeeInterval Duration `validate:"required_with=Address"`
+		UpdateRecommendedFeeInterval Duration `validate:"required"`
 		// Maximum concurrent connections allowed between API and SQL
-		MaxSQLConnections int `validate:"required,gte=0"`
+		MaxSQLConnections int `validate:"required,gte=1"`
 		// SQLConnectionTimeout is the maximum amount of time that an API request
 		// can wait to establish a SQL connection
 		SQLConnectionTimeout Duration
@@ -364,7 +358,7 @@
 		// Explorer enables the Explorer API endpoints
 		Explorer bool
 		// Maximum concurrent connections allowed between API and SQL
-		MaxSQLConnections int `validate:"required,gte=0"`
+		MaxSQLConnections int `validate:"required,gte=1"`
 		// SQLConnectionTimeout is the maximum amount of time that an API request
 		// can wait to establish a SQL connection
 		SQLConnectionTimeout Duration
@@ -380,7 +374,7 @@
 			// stored in the pool.  Once this number of pending L2Txs is
 			// reached, inserts to the pool will be denied until some of
 			// the pending txs are forged.
-			MaxTxs uint32 `validate:"required,gte=0"`
+			MaxTxs uint32 `validate:"required"`
 			// MinFeeUSD is the minimum fee in USD that a tx must pay in
 			// order to be accepted into the pool.  Txs with lower than
 			// minimum fee will be rejected at the API level.
