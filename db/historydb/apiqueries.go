package historydb

import (
	"database/sql"
	"errors"
	"fmt"
	"math/big"
	"time"

	ethCommon "github.com/ethereum/go-ethereum/common"
	"github.com/hermeznetwork/hermez-node/api/apitypes"
	"github.com/hermeznetwork/hermez-node/common"
	"github.com/hermeznetwork/hermez-node/db"
	"github.com/hermeznetwork/tracerr"
	"github.com/iden3/go-iden3-crypto/babyjub"
	"github.com/jmoiron/sqlx"
	"github.com/russross/meddler"
)

// GetLastBlockAPI retrieve the block with the highest block number from the DB
func (hdb *HistoryDB) GetLastBlockAPI() (*common.Block, error) {
	cancel, err := hdb.apiConnCon.Acquire()
	defer cancel()
	if err != nil {
		return nil, tracerr.Wrap(err)
	}
	defer hdb.apiConnCon.Release()
	return hdb.GetLastBlock()
}

// GetBatchAPI return the batch with the given batchNum
func (hdb *HistoryDB) GetBatchAPI(batchNum common.BatchNum) (*BatchAPI, error) {
	cancel, err := hdb.apiConnCon.Acquire()
	defer cancel()
	if err != nil {
		return nil, tracerr.Wrap(err)
	}
	defer hdb.apiConnCon.Release()
	return hdb.getBatchAPI(hdb.dbRead, batchNum)
}

// GetBatchInternalAPI return the batch with the given batchNum
func (hdb *HistoryDB) GetBatchInternalAPI(batchNum common.BatchNum) (*BatchAPI, error) {
	return hdb.getBatchAPI(hdb.dbRead, batchNum)
}

func (hdb *HistoryDB) getBatchAPI(d meddler.DB, batchNum common.BatchNum) (*BatchAPI, error) {
	batch := &BatchAPI{}
	if err := meddler.QueryRow(
		d, batch,
		`SELECT batch.item_id, batch.batch_num, batch.eth_block_num,
		batch.forger_addr, batch.fees_collected, batch.total_fees_usd, batch.state_root,
		batch.num_accounts, batch.exit_root, batch.forge_l1_txs_num, batch.slot_num,
		block.timestamp, block.hash,
	    COALESCE ((SELECT COUNT(*) FROM tx WHERE batch_num = batch.batch_num), 0) AS forged_txs
	    FROM batch INNER JOIN block ON batch.eth_block_num = block.eth_block_num
	 	WHERE batch_num = $1;`, batchNum,
	); err != nil {
		return nil, tracerr.Wrap(err)
	}
	batch.CollectedFeesAPI = apitypes.NewCollectedFeesAPI(batch.CollectedFeesDB)
	return batch, nil
}

// GetBatchesAPIRequest is an API request struct for getting batches
type GetBatchesAPIRequest struct {
	MinBatchNum *uint
	MaxBatchNum *uint
	SlotNum     *uint
	ForgerAddr  *ethCommon.Address

	FromItem *uint
	Limit    *uint
	Order    string
}

// GetBatchesAPI return the batches applying the given filters
func (hdb *HistoryDB) GetBatchesAPI(
	request GetBatchesAPIRequest,
) ([]BatchAPI, uint64, error) {
	cancel, err := hdb.apiConnCon.Acquire()
	defer cancel()
	if err != nil {
		return nil, 0, tracerr.Wrap(err)
	}
	defer hdb.apiConnCon.Release()
	var query string
	var args []interface{}
	queryStr := `SELECT batch.item_id, batch.batch_num, batch.eth_block_num,
	batch.forger_addr, batch.fees_collected, batch.total_fees_usd, batch.state_root,
	batch.num_accounts, batch.exit_root, batch.forge_l1_txs_num, batch.slot_num,
	block.timestamp, block.hash,
	COALESCE ((SELECT COUNT(*) FROM tx WHERE batch_num = batch.batch_num), 0) AS forged_txs,
	count(*) OVER() AS total_items
	FROM batch INNER JOIN block ON batch.eth_block_num = block.eth_block_num `
	// Apply filters
	nextIsAnd := false
	// minBatchNum filter
	if request.MinBatchNum != nil {
		if nextIsAnd {
			queryStr += "AND "
		} else {
			queryStr += "WHERE "
		}
		queryStr += "batch.batch_num > ? "
		args = append(args, request.MinBatchNum)
		nextIsAnd = true
	}
	// maxBatchNum filter
	if request.MaxBatchNum != nil {
		if nextIsAnd {
			queryStr += "AND "
		} else {
			queryStr += "WHERE "
		}
		queryStr += "batch.batch_num < ? "
		args = append(args, request.MaxBatchNum)
		nextIsAnd = true
	}
	// slotNum filter
	if request.SlotNum != nil {
		if nextIsAnd {
			queryStr += "AND "
		} else {
			queryStr += "WHERE "
		}
		queryStr += "batch.slot_num = ? "
		args = append(args, request.SlotNum)
		nextIsAnd = true
	}
	// forgerAddr filter
	if request.ForgerAddr != nil {
		if nextIsAnd {
			queryStr += "AND "
		} else {
			queryStr += "WHERE "
		}
		queryStr += "batch.forger_addr = ? "
		args = append(args, request.ForgerAddr)
		nextIsAnd = true
	}
	// pagination
	if request.FromItem != nil {
		if nextIsAnd {
			queryStr += "AND "
		} else {
			queryStr += "WHERE "
		}
		if request.Order == OrderAsc {
			queryStr += "batch.item_id >= ? "
		} else {
			queryStr += "batch.item_id <= ? "
		}
		args = append(args, request.FromItem)
	}
	queryStr += "ORDER BY batch.item_id "
	if request.Order == OrderAsc {
		queryStr += " ASC "
	} else {
		queryStr += " DESC "
	}
	queryStr += fmt.Sprintf("LIMIT %d;", *request.Limit)
	query = hdb.dbRead.Rebind(queryStr)
	// log.Debug(query)
	batchPtrs := []*BatchAPI{}
	if err := meddler.QueryAll(hdb.dbRead, &batchPtrs, query, args...); err != nil {
		return nil, 0, tracerr.Wrap(err)
	}
	batches := db.SlicePtrsToSlice(batchPtrs).([]BatchAPI)
	if len(batches) == 0 {
		return batches, 0, nil
	}
	for i := range batches {
		batches[i].CollectedFeesAPI = apitypes.NewCollectedFeesAPI(batches[i].CollectedFeesDB)
	}
	return batches, batches[0].TotalItems - uint64(len(batches)), nil
}

// GetBestBidAPI returns the best bid in specific slot by slotNum
func (hdb *HistoryDB) GetBestBidAPI(slotNum *int64) (BidAPI, error) {
	bid := &BidAPI{}
	cancel, err := hdb.apiConnCon.Acquire()
	defer cancel()
	if err != nil {
		return *bid, tracerr.Wrap(err)
	}
	defer hdb.apiConnCon.Release()
	err = meddler.QueryRow(
		hdb.dbRead, bid, `SELECT bid.*, block.timestamp, coordinator.forger_addr, coordinator.url 
		FROM bid INNER JOIN block ON bid.eth_block_num = block.eth_block_num
		INNER JOIN (
			SELECT bidder_addr, MAX(item_id) AS item_id FROM coordinator
			GROUP BY bidder_addr
		) c ON bid.bidder_addr = c.bidder_addr 
		INNER JOIN coordinator ON c.item_id = coordinator.item_id 
		WHERE slot_num = $1 ORDER BY item_id DESC LIMIT 1;`, slotNum,
	)
	return *bid, tracerr.Wrap(err)
}

// GetBestBidsAPIRequest is an API request struct for getting best bids
type GetBestBidsAPIRequest struct {
	MinSlotNum *int64
	MaxSlotNum *int64
	BidderAddr *ethCommon.Address

	Limit *uint
	Order string
}

// GetBestBidsAPI returns the best bid in specific slot by slotNum
func (hdb *HistoryDB) GetBestBidsAPI(request GetBestBidsAPIRequest) ([]BidAPI, uint64, error) {
	cancel, err := hdb.apiConnCon.Acquire()
	defer cancel()
	if err != nil {
		return nil, 0, tracerr.Wrap(err)
	}
	defer hdb.apiConnCon.Release()
	return hdb.getBestBidsAPI(hdb.dbRead, request)
}

func (hdb *HistoryDB) getBestBidsAPI(
	d meddler.DB,
	request GetBestBidsAPIRequest) ([]BidAPI, uint64, error) {
	var query string
	var args []interface{}
	// JOIN the best bid of each slot with the latest update of each coordinator
	queryStr := `SELECT b.*, block.timestamp, coordinator.forger_addr, coordinator.url, 
	COUNT(*) OVER() AS total_items FROM (
	   SELECT slot_num, MAX(item_id) as maxitem 
	   FROM bid GROUP BY slot_num
	)
	AS x INNER JOIN bid AS b ON b.item_id = x.maxitem
	INNER JOIN block ON b.eth_block_num = block.eth_block_num
	INNER JOIN (
		SELECT bidder_addr, MAX(item_id) AS item_id FROM coordinator
		GROUP BY bidder_addr
	) c ON b.bidder_addr = c.bidder_addr 
	INNER JOIN coordinator ON c.item_id = coordinator.item_id 
	WHERE (b.slot_num >= ? AND b.slot_num <= ?)`
	args = append(args, request.MinSlotNum)
	args = append(args, request.MaxSlotNum)
	// Apply filters
	if request.BidderAddr != nil {
		queryStr += " AND b.bidder_addr = ? "
		args = append(args, request.BidderAddr)
	}
	queryStr += " ORDER BY b.slot_num "
	if request.Order == OrderAsc {
		queryStr += "ASC "
	} else {
		queryStr += "DESC "
	}
	if request.Limit != nil {
		queryStr += fmt.Sprintf("LIMIT %d;", *request.Limit)
	}
	query = hdb.dbRead.Rebind(queryStr)
	bidPtrs := []*BidAPI{}
	if err := meddler.QueryAll(d, &bidPtrs, query, args...); err != nil {
		return nil, 0, tracerr.Wrap(err)
	}
	// log.Debug(query)
	bids := db.SlicePtrsToSlice(bidPtrs).([]BidAPI)
	if len(bids) == 0 {
		return bids, 0, nil
	}
	return bids, bids[0].TotalItems - uint64(len(bids)), nil
}

// GetBidsAPIRequest is an API request struct for getting bids
type GetBidsAPIRequest struct {
	SlotNum    *int64
	BidderAddr *ethCommon.Address

	FromItem *uint
	Limit    *uint
	Order    string
}

// GetBidsAPI return the bids applying the given filters
func (hdb *HistoryDB) GetBidsAPI(request GetBidsAPIRequest) ([]BidAPI, uint64, error) {
	cancel, err := hdb.apiConnCon.Acquire()
	defer cancel()
	if err != nil {
		return nil, 0, tracerr.Wrap(err)
	}
	defer hdb.apiConnCon.Release()
	var query string
	var args []interface{}
	// JOIN each bid with the latest update of each coordinator
	queryStr := `SELECT bid.*, block.timestamp, coord.forger_addr, coord.url, 
	COUNT(*) OVER() AS total_items
	FROM bid INNER JOIN block ON bid.eth_block_num = block.eth_block_num 
	INNER JOIN (
		SELECT bidder_addr, MAX(item_id) AS item_id FROM coordinator
		GROUP BY bidder_addr
	) c ON bid.bidder_addr = c.bidder_addr 
	INNER JOIN coordinator coord ON c.item_id = coord.item_id `
	// Apply filters
	nextIsAnd := false
	// slotNum filter
	if request.SlotNum != nil {
		if nextIsAnd {
			queryStr += "AND "
		} else {
			queryStr += "WHERE "
		}
		queryStr += "bid.slot_num = ? "
		args = append(args, request.SlotNum)
		nextIsAnd = true
	}
	// bidder filter
	if request.BidderAddr != nil {
		if nextIsAnd {
			queryStr += "AND "
		} else {
			queryStr += "WHERE "
		}
		queryStr += "bid.bidder_addr = ? "
		args = append(args, request.BidderAddr)
		nextIsAnd = true
	}
	if request.FromItem != nil {
		if nextIsAnd {
			queryStr += "AND "
		} else {
			queryStr += "WHERE "
		}
		if request.Order == OrderAsc {
			queryStr += "bid.item_id >= ? "
		} else {
			queryStr += "bid.item_id <= ? "
		}
		args = append(args, request.FromItem)
	}
	// pagination
	queryStr += "ORDER BY bid.item_id "
	if request.Order == OrderAsc {
		queryStr += "ASC "
	} else {
		queryStr += "DESC "
	}
	queryStr += fmt.Sprintf("LIMIT %d;", *request.Limit)
	query, argsQ, err := sqlx.In(queryStr, args...)
	if err != nil {
		return nil, 0, tracerr.Wrap(err)
	}
	query = hdb.dbRead.Rebind(query)
	bids := []*BidAPI{}
	if err := meddler.QueryAll(hdb.dbRead, &bids, query, argsQ...); err != nil {
		return nil, 0, tracerr.Wrap(err)
	}
	if len(bids) == 0 {
		return []BidAPI{}, 0, nil
	}
	return db.SlicePtrsToSlice(bids).([]BidAPI), bids[0].TotalItems - uint64(len(bids)), nil
}

// GetTokenAPI returns a token from the DB given a TokenID
func (hdb *HistoryDB) GetTokenAPI(tokenID common.TokenID) (*TokenWithUSD, error) {
	cancel, err := hdb.apiConnCon.Acquire()
	defer cancel()
	if err != nil {
		return nil, tracerr.Wrap(err)
	}
	defer hdb.apiConnCon.Release()
	return hdb.GetToken(tokenID)
}

// GetTokensAPIRequest is an API request struct for getting tokens
type GetTokensAPIRequest struct {
	Ids     []common.TokenID
	Symbols []string
	Name    string

	FromItem *uint
	Limit    *uint
	Order    string
}

// GetTokensAPI returns a list of tokens from the DB
func (hdb *HistoryDB) GetTokensAPI(
	request GetTokensAPIRequest,
) ([]TokenWithUSD, uint64, error) {
	cancel, err := hdb.apiConnCon.Acquire()
	defer cancel()
	if err != nil {
		return nil, 0, tracerr.Wrap(err)
	}
	defer hdb.apiConnCon.Release()
	var query string
	var args []interface{}
	queryStr := `SELECT * , COUNT(*) OVER() AS total_items FROM token `
	// Apply filters
	nextIsAnd := false
	if len(request.Ids) > 0 {
		queryStr += "WHERE token_id IN (?) "
		nextIsAnd = true
		args = append(args, request.Ids)
	}
	if len(request.Symbols) > 0 {
		if nextIsAnd {
			queryStr += "AND "
		} else {
			queryStr += "WHERE "
		}
		queryStr += "symbol IN (?) "
		args = append(args, request.Symbols)
		nextIsAnd = true
	}
	if request.Name != "" {
		if nextIsAnd {
			queryStr += "AND "
		} else {
			queryStr += "WHERE "
		}
		queryStr += "name ~ ? "
		args = append(args, request.Name)
		nextIsAnd = true
	}
	if request.FromItem != nil {
		if nextIsAnd {
			queryStr += "AND "
		} else {
			queryStr += "WHERE "
		}
		if request.Order == OrderAsc {
			queryStr += "item_id >= ? "
		} else {
			queryStr += "item_id <= ? "
		}
		args = append(args, request.FromItem)
	}
	// pagination
	queryStr += "ORDER BY item_id "
	if request.Order == OrderAsc {
		queryStr += "ASC "
	} else {
		queryStr += "DESC "
	}
	queryStr += fmt.Sprintf("LIMIT %d;", *request.Limit)
	query, argsQ, err := sqlx.In(queryStr, args...)
	if err != nil {
		return nil, 0, tracerr.Wrap(err)
	}
	query = hdb.dbRead.Rebind(query)
	tokens := []*TokenWithUSD{}
	if err := meddler.QueryAll(hdb.dbRead, &tokens, query, argsQ...); err != nil {
		return nil, 0, tracerr.Wrap(err)
	}
	if len(tokens) == 0 {
		return []TokenWithUSD{}, 0, nil
	}
	return db.SlicePtrsToSlice(tokens).([]TokenWithUSD), uint64(len(tokens)) - tokens[0].TotalItems, nil
}

// GetTxAPI returns a tx from the DB given a TxID
func (hdb *HistoryDB) GetTxAPI(txID common.TxID) (*TxAPI, error) {
	// Warning: amount_success and deposit_amount_success have true as default for
	// performance reasons. The expected default value is false (when txs are unforged)
	// this case is handled at the function func (tx TxAPI) MarshalJSON() ([]byte, error)
	cancel, err := hdb.apiConnCon.Acquire()
	defer cancel()
	if err != nil {
		return nil, tracerr.Wrap(err)
	}
	defer hdb.apiConnCon.Release()
	tx := &TxAPI{}
	err = meddler.QueryRow(
		hdb.dbRead, tx, `SELECT tx.item_id, tx.is_l1, tx.id, tx.type, tx.position, 
		hez_idx(tx.effective_from_idx, token.symbol) AS from_idx, tx.from_eth_addr, tx.from_bjj,
		hez_idx(tx.to_idx, token.symbol) AS to_idx, tx.to_eth_addr, tx.to_bjj,
		tx.amount, tx.amount_success, tx.token_id, tx.amount_usd, 
		tx.batch_num, tx.eth_block_num, tx.to_forge_l1_txs_num, tx.user_origin, 
		tx.deposit_amount, tx.deposit_amount_usd, tx.deposit_amount_success, tx.fee, tx.fee_usd, tx.nonce,
		token.token_id, token.item_id AS token_item_id, token.eth_block_num AS token_block,
		token.eth_addr, token.name, token.symbol, token.decimals, token.usd,
		token.usd_update, block.timestamp
		FROM tx INNER JOIN token ON tx.token_id = token.token_id 
		INNER JOIN block ON tx.eth_block_num = block.eth_block_num 
		WHERE tx.id = $1;`, txID,
	)
	return tx, tracerr.Wrap(err)
}

// GetTxsAPIRequest is an API request struct for getting txs
type GetTxsAPIRequest struct {
	EthAddr           *ethCommon.Address
	Bjj               *babyjub.PublicKeyComp
	TokenID           *common.TokenID
	Idx               *common.Idx
	BatchNum          *uint
	TxType            *common.TxType
	IncludePendingL1s *bool

	FromItem *uint
	Limit    *uint
	Order    string
}

// GetTxsAPI returns a list of txs from the DB using the HistoryTx struct
// and pagination info
func (hdb *HistoryDB) GetTxsAPI(
<<<<<<< HEAD
	ethAddr, fromEthAddr, toEthAddr *ethCommon.Address, bjj, fromBjj, toBjj *babyjub.PublicKeyComp,
	tokenID *common.TokenID, idx, fromIdx, toIdx *common.Idx, batchNum *uint, txType *common.TxType,
	includePendingL1s *bool, fromItem, limit *uint, order string,
=======
	request GetTxsAPIRequest,
>>>>>>> e38413db
) ([]TxAPI, uint64, error) {
	// Warning: amount_success and deposit_amount_success have true as default for
	// performance reasons. The expected default value is false (when txs are unforged)
	// this case is handled at the function func (tx TxAPI) MarshalJSON() ([]byte, error)
	cancel, err := hdb.apiConnCon.Acquire()
	defer cancel()
	if err != nil {
		return nil, 0, tracerr.Wrap(err)
	}
	defer hdb.apiConnCon.Release()
	if request.EthAddr != nil && request.Bjj != nil {
		return nil, 0, tracerr.Wrap(errors.New("ethAddr and bjj are incompatible"))
	}
	var query string
	var args []interface{}
	queryStr := `SELECT tx.item_id, tx.is_l1, tx.id, tx.type, tx.position, 
	hez_idx(tx.effective_from_idx, token.symbol) AS from_idx, tx.from_eth_addr, tx.from_bjj,
	hez_idx(tx.to_idx, token.symbol) AS to_idx, tx.to_eth_addr, tx.to_bjj,
	tx.amount, tx.amount_success, tx.token_id, tx.amount_usd, 
	tx.batch_num, tx.eth_block_num, tx.to_forge_l1_txs_num, tx.user_origin, 
	tx.deposit_amount, tx.deposit_amount_usd, tx.deposit_amount_success, tx.fee, tx.fee_usd, tx.nonce,
	token.token_id, token.item_id AS token_item_id, token.eth_block_num AS token_block,
	token.eth_addr, token.name, token.symbol, token.decimals, token.usd,
	token.usd_update, block.timestamp, count(*) OVER() AS total_items 
	FROM tx INNER JOIN token ON tx.token_id = token.token_id 
	INNER JOIN block ON tx.eth_block_num = block.eth_block_num `
	// Apply filters
	nextIsAnd := false
	// ethAddr filter
	if request.EthAddr != nil {
		queryStr += "WHERE (tx.from_eth_addr = ? OR tx.to_eth_addr = ?) "
		nextIsAnd = true
<<<<<<< HEAD
		args = append(args, ethAddr, ethAddr)
	} else if fromEthAddr != nil {
		queryStr += "WHERE tx.from_eth_addr = ? "
		nextIsAnd = true
		args = append(args, fromEthAddr)
	} else if toEthAddr != nil {
		queryStr += "WHERE tx.to_eth_addr = ? "
		nextIsAnd = true
		args = append(args, toEthAddr)
	} else if bjj != nil { // bjj filter
		queryStr += "WHERE (tx.from_bjj = ? OR tx.to_bjj = ?) "
		nextIsAnd = true
		args = append(args, bjj, bjj)
	} else if fromBjj != nil {
		queryStr += "WHERE tx.from_bjj = ? "
		nextIsAnd = true
		args = append(args, fromBjj)
	} else if toBjj != nil {
		queryStr += "WHERE tx.to_bjj = ? "
		nextIsAnd = true
		args = append(args, toBjj)
=======
		args = append(args, request.EthAddr, request.EthAddr)
	} else if request.Bjj != nil { // bjj filter
		queryStr += "WHERE (tx.from_bjj = ? OR tx.to_bjj = ?) "
		nextIsAnd = true
		args = append(args, request.Bjj, request.Bjj)
>>>>>>> e38413db
	}
	// tokenID filter
	if request.TokenID != nil {
		if nextIsAnd {
			queryStr += "AND "
		} else {
			queryStr += "WHERE "
		}
		queryStr += "tx.token_id = ? "
		args = append(args, request.TokenID)
		nextIsAnd = true
	}
	// idx filter
	if request.Idx != nil {
		if nextIsAnd {
			queryStr += "AND "
		} else {
			queryStr += "WHERE "
		}
		queryStr += "(tx.effective_from_idx = ? OR tx.to_idx = ?) "
		args = append(args, request.Idx, request.Idx)
		nextIsAnd = true
	} else if fromIdx != nil {
		if nextIsAnd {
			queryStr += "AND "
		} else {
			queryStr += "WHERE "
		}
		queryStr += "tx.effective_from_idx = ? "
		args = append(args, idx)
		nextIsAnd = true
	} else if toIdx != nil {
		if nextIsAnd {
			queryStr += "AND "
		} else {
			queryStr += "WHERE "
		}
		queryStr += "tx.to_idx = ? "
		args = append(args, toIdx)
		nextIsAnd = true
	}
	// batchNum filter
	if request.BatchNum != nil {
		if nextIsAnd {
			queryStr += "AND "
		} else {
			queryStr += "WHERE "
		}
		queryStr += "tx.batch_num = ? "
		args = append(args, request.BatchNum)
		nextIsAnd = true
	}
	// txType filter
	if request.TxType != nil {
		if nextIsAnd {
			queryStr += "AND "
		} else {
			queryStr += "WHERE "
		}
		queryStr += "tx.type = ? "
		args = append(args, request.TxType)
		nextIsAnd = true
	}
	if request.FromItem != nil {
		if nextIsAnd {
			queryStr += "AND "
		} else {
			queryStr += "WHERE "
		}
		if request.Order == OrderAsc {
			queryStr += "tx.item_id >= ? "
		} else {
			queryStr += "tx.item_id <= ? "
		}
		args = append(args, request.FromItem)
		nextIsAnd = true
	}

	// Include pending L1 txs? (default false)
<<<<<<< HEAD
	if includePendingL1s == nil || (includePendingL1s != nil && !*includePendingL1s) {
=======
	if request.IncludePendingL1s == nil || (request.IncludePendingL1s != nil && !*request.IncludePendingL1s) {
>>>>>>> e38413db
		if nextIsAnd {
			queryStr += "AND "
		} else {
			queryStr += "WHERE "
		}
		queryStr += "tx.batch_num IS NOT NULL "
	}

	// pagination
	queryStr += "ORDER BY tx.item_id "
	if request.Order == OrderAsc {
		queryStr += " ASC "
	} else {
		queryStr += " DESC "
	}
	queryStr += fmt.Sprintf("LIMIT %d;", *request.Limit)
	query = hdb.dbRead.Rebind(queryStr)
	// log.Debug(query)
	txsPtrs := []*TxAPI{}
	if err := meddler.QueryAll(hdb.dbRead, &txsPtrs, query, args...); err != nil {
		return nil, 0, tracerr.Wrap(err)
	}
	txs := db.SlicePtrsToSlice(txsPtrs).([]TxAPI)
	if len(txs) == 0 {
		return txs, 0, nil
	}
	return txs, txs[0].TotalItems - uint64(len(txs)), nil
}

// GetExitAPI returns a exit from the DB
func (hdb *HistoryDB) GetExitAPI(batchNum *uint, idx *common.Idx) (*ExitAPI, error) {
	cancel, err := hdb.apiConnCon.Acquire()
	defer cancel()
	if err != nil {
		return nil, tracerr.Wrap(err)
	}
	defer hdb.apiConnCon.Release()
	exit := &ExitAPI{}
	err = meddler.QueryRow(
		hdb.dbRead, exit, `SELECT exit_tree.item_id, exit_tree.batch_num,
		hez_idx(exit_tree.account_idx, token.symbol) AS account_idx,
		account.bjj, account.eth_addr,
		exit_tree.merkle_proof, exit_tree.balance, exit_tree.instant_withdrawn,
		exit_tree.delayed_withdraw_request, exit_tree.delayed_withdrawn,
		token.token_id, token.item_id AS token_item_id, 
		token.eth_block_num AS token_block, token.eth_addr AS token_eth_addr, token.name, token.symbol, 
		token.decimals, token.usd, token.usd_update
		FROM exit_tree INNER JOIN account ON exit_tree.account_idx = account.idx 
		INNER JOIN token ON account.token_id = token.token_id 
		WHERE exit_tree.batch_num = $1 AND exit_tree.account_idx = $2;`, batchNum, idx,
	)
	return exit, tracerr.Wrap(err)
}

// GetExitsAPIRequest is an API request struct for getting exits
type GetExitsAPIRequest struct {
	EthAddr              *ethCommon.Address
	Bjj                  *babyjub.PublicKeyComp
	TokenID              *common.TokenID
	Idx                  *common.Idx
	BatchNum             *uint
	OnlyPendingWithdraws *bool

	FromItem *uint
	Limit    *uint
	Order    string
}

// GetExitsAPI returns a list of exits from the DB and pagination info
func (hdb *HistoryDB) GetExitsAPI(
	request GetExitsAPIRequest,
) ([]ExitAPI, uint64, error) {
	if request.EthAddr != nil && request.Bjj != nil {
		return nil, 0, tracerr.Wrap(errors.New("ethAddr and bjj are incompatible"))
	}
	cancel, err := hdb.apiConnCon.Acquire()
	defer cancel()
	if err != nil {
		return nil, 0, tracerr.Wrap(err)
	}
	defer hdb.apiConnCon.Release()
	var query string
	var args []interface{}
	queryStr := `SELECT exit_tree.item_id, exit_tree.batch_num,
	hez_idx(exit_tree.account_idx, token.symbol) AS account_idx,
	account.bjj, account.eth_addr,
	exit_tree.merkle_proof, exit_tree.balance, exit_tree.instant_withdrawn,
	exit_tree.delayed_withdraw_request, exit_tree.delayed_withdrawn,
	token.token_id, token.item_id AS token_item_id,
	token.eth_block_num AS token_block, token.eth_addr AS token_eth_addr, token.name, token.symbol,
	token.decimals, token.usd, token.usd_update, COUNT(*) OVER() AS total_items
	FROM exit_tree INNER JOIN account ON exit_tree.account_idx = account.idx 
	INNER JOIN token ON account.token_id = token.token_id `
	// Apply filters
	nextIsAnd := false
	// ethAddr filter
	if request.EthAddr != nil {
		queryStr += "WHERE account.eth_addr = ? "
		nextIsAnd = true
		args = append(args, request.EthAddr)
	} else if request.Bjj != nil { // bjj filter
		queryStr += "WHERE account.bjj = ? "
		nextIsAnd = true
		args = append(args, request.Bjj)
	}
	// tokenID filter
	if request.TokenID != nil {
		if nextIsAnd {
			queryStr += "AND "
		} else {
			queryStr += "WHERE "
		}
		queryStr += "account.token_id = ? "
		args = append(args, request.TokenID)
		nextIsAnd = true
	}
	// idx filter
	if request.Idx != nil {
		if nextIsAnd {
			queryStr += "AND "
		} else {
			queryStr += "WHERE "
		}
		queryStr += "exit_tree.account_idx = ? "
		args = append(args, request.Idx)
		nextIsAnd = true
	}
	// batchNum filter
	if request.BatchNum != nil {
		if nextIsAnd {
			queryStr += "AND "
		} else {
			queryStr += "WHERE "
		}
		queryStr += "exit_tree.batch_num = ? "
		args = append(args, request.BatchNum)
		nextIsAnd = true
	}
	// onlyPendingWithdraws
	if request.OnlyPendingWithdraws != nil {
		if *request.OnlyPendingWithdraws {
			if nextIsAnd {
				queryStr += "AND "
			} else {
				queryStr += "WHERE "
			}
			queryStr += "(exit_tree.instant_withdrawn IS NULL AND exit_tree.delayed_withdrawn IS NULL) "
			nextIsAnd = true
		}
	}
	if request.FromItem != nil {
		if nextIsAnd {
			queryStr += "AND "
		} else {
			queryStr += "WHERE "
		}
		if request.Order == OrderAsc {
			queryStr += "exit_tree.item_id >= ? "
		} else {
			queryStr += "exit_tree.item_id <= ? "
		}
		args = append(args, request.FromItem)
		// nextIsAnd = true
	}
	// pagination
	queryStr += "ORDER BY exit_tree.item_id "
	if request.Order == OrderAsc {
		queryStr += " ASC "
	} else {
		queryStr += " DESC "
	}
	queryStr += fmt.Sprintf("LIMIT %d;", *request.Limit)
	query = hdb.dbRead.Rebind(queryStr)
	// log.Debug(query)
	exits := []*ExitAPI{}
	if err := meddler.QueryAll(hdb.dbRead, &exits, query, args...); err != nil {
		return nil, 0, tracerr.Wrap(err)
	}
	if len(exits) == 0 {
		return []ExitAPI{}, 0, nil
	}
	return db.SlicePtrsToSlice(exits).([]ExitAPI), exits[0].TotalItems - uint64(len(exits)), nil
}

// GetCoordinatorsAPIRequest is an API request struct for getting coordinators
type GetCoordinatorsAPIRequest struct {
	BidderAddr *ethCommon.Address
	ForgerAddr *ethCommon.Address

	FromItem *uint
	Limit    *uint
	Order    string
}

// GetCoordinatorsAPI returns a list of coordinators from the DB and pagination info
func (hdb *HistoryDB) GetCoordinatorsAPI(
	request GetCoordinatorsAPIRequest,
) ([]CoordinatorAPI, uint64, error) {
	cancel, err := hdb.apiConnCon.Acquire()
	defer cancel()
	if err != nil {
		return nil, 0, tracerr.Wrap(err)
	}
	defer hdb.apiConnCon.Release()
	var query string
	var args []interface{}
	queryStr := `SELECT coordinator.*, COUNT(*) OVER() AS total_items
	FROM coordinator INNER JOIN (
		SELECT MAX(item_id) AS item_id FROM coordinator
		GROUP BY bidder_addr
	) c ON coordinator.item_id = c.item_id `
	// Apply filters
	nextIsAnd := false
	if request.BidderAddr != nil {
		queryStr += "WHERE bidder_addr = ? "
		nextIsAnd = true
		args = append(args, request.BidderAddr)
	}
	if request.ForgerAddr != nil {
		if nextIsAnd {
			queryStr += "AND "
		} else {
			queryStr += "WHERE "
		}
		queryStr += "forger_addr = ? "
		nextIsAnd = true
		args = append(args, request.ForgerAddr)
	}
	if request.FromItem != nil {
		if nextIsAnd {
			queryStr += "AND "
		} else {
			queryStr += "WHERE "
		}
		if request.Order == OrderAsc {
			queryStr += "coordinator.item_id >= ? "
		} else {
			queryStr += "coordinator.item_id <= ? "
		}
		args = append(args, request.FromItem)
	}
	// pagination
	queryStr += "ORDER BY coordinator.item_id "
	if request.Order == OrderAsc {
		queryStr += " ASC "
	} else {
		queryStr += " DESC "
	}
	queryStr += fmt.Sprintf("LIMIT %d;", *request.Limit)
	query = hdb.dbRead.Rebind(queryStr)

	coordinators := []*CoordinatorAPI{}
	if err := meddler.QueryAll(hdb.dbRead, &coordinators, query, args...); err != nil {
		return nil, 0, tracerr.Wrap(err)
	}
	if len(coordinators) == 0 {
		return []CoordinatorAPI{}, 0, nil
	}
	return db.SlicePtrsToSlice(coordinators).([]CoordinatorAPI),
		coordinators[0].TotalItems - uint64(len(coordinators)), nil
}

// GetAuctionVarsAPI returns auction variables
func (hdb *HistoryDB) GetAuctionVarsAPI() (*common.AuctionVariables, error) {
	cancel, err := hdb.apiConnCon.Acquire()
	defer cancel()
	if err != nil {
		return nil, tracerr.Wrap(err)
	}
	defer hdb.apiConnCon.Release()
	auctionVars := &common.AuctionVariables{}
	err = meddler.QueryRow(
		hdb.dbRead, auctionVars, `SELECT * FROM auction_vars;`,
	)
	return auctionVars, tracerr.Wrap(err)
}

// GetAccountAPI returns an account by its index
func (hdb *HistoryDB) GetAccountAPI(idx common.Idx) (*AccountAPI, error) {
	cancel, err := hdb.apiConnCon.Acquire()
	defer cancel()
	if err != nil {
		return nil, tracerr.Wrap(err)
	}
	defer hdb.apiConnCon.Release()
	account := &AccountAPI{}
	err = meddler.QueryRow(hdb.dbRead, account, `SELECT account.item_id, hez_idx(account.idx, 
		token.symbol) as idx, account.batch_num, account.bjj, account.eth_addr,
		token.token_id, token.item_id AS token_item_id, token.eth_block_num AS token_block,
		token.eth_addr as token_eth_addr, token.name, token.symbol, token.decimals, token.usd,
		token.usd_update, account_update.nonce, account_update.balance 
		FROM account inner JOIN (
			SELECT idx, nonce, balance 
			FROM account_update
			WHERE idx = $1
			ORDER BY item_id DESC LIMIT 1
		) AS account_update ON account_update.idx = account.idx 
		INNER JOIN token ON account.token_id = token.token_id
		WHERE account.idx = $1;`, idx)

	if err != nil {
		return nil, tracerr.Wrap(err)
	}

	return account, nil
}

// GetAccountsAPIRequest is an API request struct for getting accounts
type GetAccountsAPIRequest struct {
	TokenIDs []common.TokenID
	EthAddr  *ethCommon.Address
	Bjj      *babyjub.PublicKeyComp

	FromItem *uint
	Limit    *uint
	Order    string
}

// GetAccountsAPI returns a list of accounts from the DB and pagination info
func (hdb *HistoryDB) GetAccountsAPI(
	request GetAccountsAPIRequest,
) ([]AccountAPI, uint64, error) {
	if request.EthAddr != nil && request.Bjj != nil {
		return nil, 0, tracerr.Wrap(errors.New("ethAddr and bjj are incompatible"))
	}
	cancel, err := hdb.apiConnCon.Acquire()
	defer cancel()
	if err != nil {
		return nil, 0, tracerr.Wrap(err)
	}
	defer hdb.apiConnCon.Release()
	var query string
	var args []interface{}
	queryStr := `SELECT account.item_id, hez_idx(account.idx, token.symbol) as idx, account.batch_num, 
	account.bjj, account.eth_addr, token.token_id, token.item_id AS token_item_id, token.eth_block_num AS token_block,
	token.eth_addr as token_eth_addr, token.name, token.symbol, token.decimals, token.usd, token.usd_update, 
	account_update.nonce, account_update.balance, COUNT(*) OVER() AS total_items
	FROM account INNER JOIN (
		SELECT DISTINCT idx,
		first_value(nonce) OVER w AS nonce,
		first_value(balance) OVER w AS balance
		FROM account_update
		WINDOW w as (PARTITION BY idx ORDER BY item_id DESC)
	) AS account_update ON account_update.idx = account.idx INNER JOIN token ON account.token_id = token.token_id `
	// Apply filters
	nextIsAnd := false
	// ethAddr filter
	if request.EthAddr != nil {
		queryStr += "WHERE account.eth_addr = ? "
		nextIsAnd = true
		args = append(args, request.EthAddr)
	} else if request.Bjj != nil { // bjj filter
		queryStr += "WHERE account.bjj = ? "
		nextIsAnd = true
		args = append(args, request.Bjj)
	}
	// tokenID filter
	if len(request.TokenIDs) > 0 {
		if nextIsAnd {
			queryStr += "AND "
		} else {
			queryStr += "WHERE "
		}
		queryStr += "account.token_id IN (?) "
		args = append(args, request.TokenIDs)
		nextIsAnd = true
	}
	if request.FromItem != nil {
		if nextIsAnd {
			queryStr += "AND "
		} else {
			queryStr += "WHERE "
		}
		if request.Order == OrderAsc {
			queryStr += "account.item_id >= ? "
		} else {
			queryStr += "account.item_id <= ? "
		}
		args = append(args, request.FromItem)
	}
	// pagination
	queryStr += "ORDER BY account.item_id "
	if request.Order == OrderAsc {
		queryStr += " ASC "
	} else {
		queryStr += " DESC "
	}
	queryStr += fmt.Sprintf("LIMIT %d;", *request.Limit)
	query, argsQ, err := sqlx.In(queryStr, args...)
	if err != nil {
		return nil, 0, tracerr.Wrap(err)
	}
	query = hdb.dbRead.Rebind(query)

	accounts := []*AccountAPI{}
	if err := meddler.QueryAll(hdb.dbRead, &accounts, query, argsQ...); err != nil {
		return nil, 0, tracerr.Wrap(err)
	}
	if len(accounts) == 0 {
		return []AccountAPI{}, 0, nil
	}

	return db.SlicePtrsToSlice(accounts).([]AccountAPI),
		accounts[0].TotalItems - uint64(len(accounts)), nil
}

// GetCommonAccountAPI returns the account associated to an account idx
func (hdb *HistoryDB) GetCommonAccountAPI(idx common.Idx) (*common.Account, error) {
	cancel, err := hdb.apiConnCon.Acquire()
	defer cancel()
	if err != nil {
		return nil, tracerr.Wrap(err)
	}
	defer hdb.apiConnCon.Release()
	type fullAccount struct {
		Idx      common.Idx            `meddler:"idx"`
		TokenID  common.TokenID        `meddler:"token_id"`
		BatchNum common.BatchNum       `meddler:"batch_num"`
		BJJ      babyjub.PublicKeyComp `meddler:"bjj"`
		EthAddr  ethCommon.Address     `meddler:"eth_addr"`
		Nonce    common.Nonce          `meddler:"nonce"`
		Balance  *big.Int              `meddler:"balance,bigint"` // max of 192 bits used
	}
	account := &fullAccount{}
	if err := meddler.QueryRow(
		hdb.dbRead, account, `SELECT account.idx, token_id, batch_num, bjj, eth_addr, au.nonce, au.balance
		FROM account INNER JOIN (
			SELECT DISTINCT idx,
			first_value(nonce) OVER w AS nonce,
			first_value(balance) OVER w AS balance
			FROM account_update
			WINDOW w as (PARTITION BY idx ORDER BY item_id DESC)
		) AS au ON au.idx = account.idx
		WHERE account.idx = $1;`, idx,
	); err != nil {
		return nil, tracerr.Wrap(err)
	}
	return &common.Account{
		Idx:      account.Idx,
		TokenID:  account.TokenID,
		BatchNum: account.BatchNum,
		BJJ:      account.BJJ,
		EthAddr:  account.EthAddr,
		Nonce:    account.Nonce,
		Balance:  account.Balance,
	}, nil
}

// CanSendToEthAddr returns true if it's possible to send a tx to an Eth addr
// either because there is an idx associated to the Eth addr and token
// or the cordinator has an authorization to create a valid account
func (hdb *HistoryDB) CanSendToEthAddr(ethAddr ethCommon.Address, tokenID common.TokenID) (bool, error) {
	cancel, err := hdb.apiConnCon.Acquire()
	defer cancel()
	if err != nil {
		return false, tracerr.Wrap(err)
	}
	defer hdb.apiConnCon.Release()

	row := hdb.dbRead.QueryRow(
		`SELECT (
			SELECT COUNT(*) > 0 FROM account WHERE eth_addr = $1 AND token_id = $2 LIMIT 1
		) OR (
			SELECT COUNT(*) > 0 FROM account_creation_auth WHERE eth_addr = $1 LIMIT 1
		);`,
		ethAddr, tokenID,
	)
	var ok bool
	return ok, tracerr.Wrap(row.Scan(&ok))
}

// GetCoordinatorAPI returns a coordinator by its bidderAddr
func (hdb *HistoryDB) GetCoordinatorAPI(bidderAddr ethCommon.Address) (*CoordinatorAPI, error) {
	cancel, err := hdb.apiConnCon.Acquire()
	defer cancel()
	if err != nil {
		return nil, tracerr.Wrap(err)
	}
	defer hdb.apiConnCon.Release()
	return hdb.getCoordinatorAPI(hdb.dbRead, bidderAddr)
}

func (hdb *HistoryDB) getCoordinatorAPI(d meddler.DB, bidderAddr ethCommon.Address) (*CoordinatorAPI, error) {
	coordinator := &CoordinatorAPI{}
	err := meddler.QueryRow(
		d, coordinator,
		"SELECT * FROM coordinator WHERE bidder_addr = $1 ORDER BY item_id DESC LIMIT 1;",
		bidderAddr,
	)
	return coordinator, tracerr.Wrap(err)
}

// GetNodeInfoAPI retusnt he NodeInfo
func (hdb *HistoryDB) GetNodeInfoAPI() (*NodeInfo, error) {
	cancel, err := hdb.apiConnCon.Acquire()
	defer cancel()
	if err != nil {
		return nil, tracerr.Wrap(err)
	}
	defer hdb.apiConnCon.Release()
	return hdb.GetNodeInfo()
}

// GetBucketUpdatesInternalAPI returns the latest bucket updates
func (hdb *HistoryDB) GetBucketUpdatesInternalAPI() ([]BucketUpdateAPI, error) {
	var bucketUpdates []*BucketUpdateAPI
	err := meddler.QueryAll(
		hdb.dbRead, &bucketUpdates,
		`SELECT num_bucket, withdrawals FROM bucket_update 
			WHERE item_id in(SELECT max(item_id) FROM bucket_update 
			group by num_bucket) 
			ORDER BY num_bucket ASC;`,
	)
	return db.SlicePtrsToSlice(bucketUpdates).([]BucketUpdateAPI), tracerr.Wrap(err)
}

// GetNextForgersInternalAPI returns next forgers
func (hdb *HistoryDB) GetNextForgersInternalAPI(auctionVars *common.AuctionVariables,
	auctionConsts *common.AuctionConstants,
	lastBlock common.Block, currentSlot, lastClosedSlot int64) ([]NextForgerAPI, error) {
	secondsPerBlock := int64(15) //nolint:gomnd
	// currentSlot and lastClosedSlot included
	limit := uint(lastClosedSlot - currentSlot + 1)
	request := GetBestBidsAPIRequest{
		MinSlotNum: &currentSlot,
		MaxSlotNum: &lastClosedSlot,
		BidderAddr: nil,
		Limit:      &limit,
		Order:      "ASC",
	}
	bids, _, err := hdb.getBestBidsAPI(hdb.dbRead, request)
	if err != nil && tracerr.Unwrap(err) != sql.ErrNoRows {
		return nil, tracerr.Wrap(err)
	}
	nextForgers := []NextForgerAPI{}
	// Get min bid info
	var minBidInfo []MinBidInfo
	if currentSlot >= auctionVars.DefaultSlotSetBidSlotNum {
		// All min bids can be calculated with the last update of AuctionVariables

		minBidInfo = []MinBidInfo{{
			DefaultSlotSetBid:        auctionVars.DefaultSlotSetBid,
			DefaultSlotSetBidSlotNum: auctionVars.DefaultSlotSetBidSlotNum,
		}}
	} else {
		// Get all the relevant updates from the DB
		minBidInfo, err = hdb.getMinBidInfo(hdb.dbRead, currentSlot, lastClosedSlot)
		if err != nil {
			return nil, tracerr.Wrap(err)
		}
	}
	// Create nextForger for each slot
	for i := currentSlot; i <= lastClosedSlot; i++ {
		fromBlock := i*int64(auctionConsts.BlocksPerSlot) +
			auctionConsts.GenesisBlockNum
		toBlock := (i+1)*int64(auctionConsts.BlocksPerSlot) +
			auctionConsts.GenesisBlockNum - 1
		nextForger := NextForgerAPI{
			Period: Period{
				SlotNum:   i,
				FromBlock: fromBlock,
				ToBlock:   toBlock,
				FromTimestamp: lastBlock.Timestamp.Add(time.Second *
					time.Duration(secondsPerBlock*(fromBlock-lastBlock.Num))),
				ToTimestamp: lastBlock.Timestamp.Add(time.Second *
					time.Duration(secondsPerBlock*(toBlock-lastBlock.Num))),
			},
		}
		foundForger := false
		// If there is a bid for a slot, get forger (coordinator)
		for j := range bids {
			slotNum := bids[j].SlotNum
			if slotNum == i {
				// There's a bid for the slot
				// Check if the bid is greater than the minimum required
				for i := 0; i < len(minBidInfo); i++ {
					// Find the most recent update
					if slotNum >= minBidInfo[i].DefaultSlotSetBidSlotNum {
						// Get min bid
						minBidSelector := slotNum % int64(len(auctionVars.DefaultSlotSetBid))
						minBid := minBidInfo[i].DefaultSlotSetBid[minBidSelector]
						// Check if the bid has beaten the minimum
						bid, ok := new(big.Int).SetString(string(bids[j].BidValue), 10)
						if !ok {
							return nil, tracerr.New("Wrong bid value, error parsing it as big.Int")
						}
						if minBid.Cmp(bid) == 1 {
							// Min bid is greater than bid, the slot will be forged by boot coordinator
							break
						}
						foundForger = true
						break
					}
				}
				if !foundForger { // There is no bid or it's smaller than the minimum
					break
				}
				coordinator, err := hdb.getCoordinatorAPI(hdb.dbRead, bids[j].Bidder)
				if err != nil {
					return nil, tracerr.Wrap(err)
				}
				nextForger.Coordinator = *coordinator
				break
			}
		}
		// If there is no bid, the coordinator that will forge is boot coordinator
		if !foundForger {
			nextForger.Coordinator = CoordinatorAPI{
				Forger: auctionVars.BootCoordinator,
				URL:    auctionVars.BootCoordinatorURL,
			}
		}
		nextForgers = append(nextForgers, nextForger)
	}
	return nextForgers, nil
}

// GetMetricsInternalAPI returns the MetricsAPI
func (hdb *HistoryDB) GetMetricsInternalAPI(lastBatchNum common.BatchNum) (metrics *MetricsAPI, poolLoad int64, err error) {
	metrics = &MetricsAPI{}
	type period struct {
		FromBatchNum  common.BatchNum `meddler:"from_batch_num"`
		FromTimestamp time.Time       `meddler:"from_timestamp"`
		ToBatchNum    common.BatchNum `meddler:"-"`
		ToTimestamp   time.Time       `meddler:"to_timestamp"`
	}
	p := &period{
		ToBatchNum: lastBatchNum,
	}
	if err := meddler.QueryRow(
		hdb.dbRead, p, `SELECT
			COALESCE (MIN(batch.batch_num), 0) as from_batch_num,
			COALESCE (MIN(block.timestamp), NOW()) AS from_timestamp, 
			COALESCE (MAX(block.timestamp), NOW()) AS to_timestamp
			FROM batch INNER JOIN block ON batch.eth_block_num = block.eth_block_num
			WHERE block.timestamp >= NOW() - INTERVAL '24 HOURS';`,
	); err != nil {
		return nil, 0, tracerr.Wrap(err)
	}
	// Get the amount of txs of that period
	row := hdb.dbRead.QueryRow(
		`SELECT COUNT(*) as total_txs FROM tx WHERE tx.batch_num between $1 AND $2;`,
		p.FromBatchNum, p.ToBatchNum,
	)
	var nTxs int
	if err := row.Scan(&nTxs); err != nil {
		return nil, 0, tracerr.Wrap(err)
	}
	// Set txs/s
	seconds := p.ToTimestamp.Sub(p.FromTimestamp).Seconds()
	if seconds == 0 { // Avoid dividing by 0
		seconds++
	}
	metrics.TransactionsPerSecond = float64(nTxs) / seconds
	// Set txs/batch
	nBatches := p.ToBatchNum - p.FromBatchNum + 1
	if nBatches == 0 { // Avoid dividing by 0
		nBatches++
	}
	if (p.ToBatchNum - p.FromBatchNum) > 0 {
		metrics.TransactionsPerBatch = float64(nTxs) /
			float64(nBatches)
	} else {
		metrics.TransactionsPerBatch = 0
	}
	// Get total fee of that period
	row = hdb.dbRead.QueryRow(
		`SELECT COALESCE (SUM(total_fees_usd), 0) FROM batch WHERE batch_num between $1 AND $2;`,
		p.FromBatchNum, p.ToBatchNum,
	)
	var totalFee float64
	if err := row.Scan(&totalFee); err != nil {
		return nil, 0, tracerr.Wrap(err)
	}
	// Set batch frequency
	metrics.BatchFrequency = seconds / float64(nBatches)
	// Set avg transaction fee (only L2 txs have fee)
	row = hdb.dbRead.QueryRow(
		`SELECT COUNT(*) as total_txs FROM tx WHERE tx.batch_num between $1 AND $2 AND NOT is_l1;`,
		p.FromBatchNum, p.ToBatchNum,
	)
	var nL2Txs int
	if err := row.Scan(&nL2Txs); err != nil {
		return nil, 0, tracerr.Wrap(err)
	}
	if nL2Txs > 0 {
		metrics.AvgTransactionFee = totalFee / float64(nL2Txs)
	} else {
		metrics.AvgTransactionFee = 0
	}
	// Get and set amount of registered accounts
	type registeredAccounts struct {
		TokenAccounts int64 `meddler:"token_accounts"`
		Wallets       int64 `meddler:"wallets"`
	}
	ra := &registeredAccounts{}
	if err := meddler.QueryRow(
		hdb.dbRead, ra,
		`SELECT COUNT(*) AS token_accounts, COUNT(DISTINCT(bjj)) AS wallets FROM account;`,
	); err != nil {
		return nil, 0, tracerr.Wrap(err)
	}
	metrics.TokenAccounts = ra.TokenAccounts
	metrics.Wallets = ra.Wallets
	// Get and set estimated time to forge L1 tx
	row = hdb.dbRead.QueryRow(
		`SELECT COALESCE (AVG(EXTRACT(EPOCH FROM (forged.timestamp - added.timestamp))), 0) FROM tx
			INNER JOIN block AS added ON tx.eth_block_num = added.eth_block_num
			INNER JOIN batch AS forged_batch ON tx.batch_num = forged_batch.batch_num
			INNER JOIN block AS forged ON forged_batch.eth_block_num = forged.eth_block_num
			WHERE tx.batch_num between $1 and $2 AND tx.is_l1 AND tx.user_origin;`,
		p.FromBatchNum, p.ToBatchNum,
	)
	var timeToForgeL1 float64
	if err := row.Scan(&timeToForgeL1); err != nil {
		return nil, 0, tracerr.Wrap(err)
	}
	metrics.EstimatedTimeToForgeL1 = timeToForgeL1
	// Get amount of txs in the pool
	row = hdb.dbRead.QueryRow(
		`SELECT COUNT(*) FROM tx_pool WHERE state = $1 AND NOT external_delete;`,
		common.PoolL2TxStatePending,
	)
	if err := row.Scan(&poolLoad); err != nil {
		return nil, 0, tracerr.Wrap(err)
	}
	return metrics, poolLoad, nil
}

// GetStateAPI returns the StateAPI
func (hdb *HistoryDB) GetStateAPI() (*StateAPI, error) {
	cancel, err := hdb.apiConnCon.Acquire()
	defer cancel()
	if err != nil {
		return nil, tracerr.Wrap(err)
	}
	defer hdb.apiConnCon.Release()
	return hdb.getStateAPI(hdb.dbRead)
}<|MERGE_RESOLUTION|>--- conflicted
+++ resolved
@@ -486,9 +486,15 @@
 // GetTxsAPIRequest is an API request struct for getting txs
 type GetTxsAPIRequest struct {
 	EthAddr           *ethCommon.Address
+	FromEthAddr *ethCommon.Address
+	ToEthAddr *ethCommon.Address
 	Bjj               *babyjub.PublicKeyComp
+	FromBjj *babyjub.PublicKeyComp
+	ToBjj *babyjub.PublicKeyComp
 	TokenID           *common.TokenID
 	Idx               *common.Idx
+	FromIdx *common.Idx
+	ToIdx *common.Idx
 	BatchNum          *uint
 	TxType            *common.TxType
 	IncludePendingL1s *bool
@@ -501,13 +507,7 @@
 // GetTxsAPI returns a list of txs from the DB using the HistoryTx struct
 // and pagination info
 func (hdb *HistoryDB) GetTxsAPI(
-<<<<<<< HEAD
-	ethAddr, fromEthAddr, toEthAddr *ethCommon.Address, bjj, fromBjj, toBjj *babyjub.PublicKeyComp,
-	tokenID *common.TokenID, idx, fromIdx, toIdx *common.Idx, batchNum *uint, txType *common.TxType,
-	includePendingL1s *bool, fromItem, limit *uint, order string,
-=======
 	request GetTxsAPIRequest,
->>>>>>> e38413db
 ) ([]TxAPI, uint64, error) {
 	// Warning: amount_success and deposit_amount_success have true as default for
 	// performance reasons. The expected default value is false (when txs are unforged)
@@ -540,35 +540,27 @@
 	if request.EthAddr != nil {
 		queryStr += "WHERE (tx.from_eth_addr = ? OR tx.to_eth_addr = ?) "
 		nextIsAnd = true
-<<<<<<< HEAD
-		args = append(args, ethAddr, ethAddr)
-	} else if fromEthAddr != nil {
+		args = append(args, request.EthAddr, request.EthAddr)
+	} else if request.FromEthAddr != nil {
 		queryStr += "WHERE tx.from_eth_addr = ? "
 		nextIsAnd = true
-		args = append(args, fromEthAddr)
-	} else if toEthAddr != nil {
+		args = append(args, request.FromEthAddr)
+	} else if request.ToEthAddr != nil {
 		queryStr += "WHERE tx.to_eth_addr = ? "
 		nextIsAnd = true
-		args = append(args, toEthAddr)
-	} else if bjj != nil { // bjj filter
-		queryStr += "WHERE (tx.from_bjj = ? OR tx.to_bjj = ?) "
-		nextIsAnd = true
-		args = append(args, bjj, bjj)
-	} else if fromBjj != nil {
-		queryStr += "WHERE tx.from_bjj = ? "
-		nextIsAnd = true
-		args = append(args, fromBjj)
-	} else if toBjj != nil {
-		queryStr += "WHERE tx.to_bjj = ? "
-		nextIsAnd = true
-		args = append(args, toBjj)
-=======
-		args = append(args, request.EthAddr, request.EthAddr)
+		args = append(args, request.ToEthAddr)
 	} else if request.Bjj != nil { // bjj filter
 		queryStr += "WHERE (tx.from_bjj = ? OR tx.to_bjj = ?) "
 		nextIsAnd = true
 		args = append(args, request.Bjj, request.Bjj)
->>>>>>> e38413db
+	} else if request.FromBjj != nil {
+		queryStr += "WHERE tx.from_bjj = ? "
+		nextIsAnd = true
+		args = append(args, request.FromBjj)
+	} else if request.ToBjj != nil {
+		queryStr += "WHERE tx.to_bjj = ? "
+		nextIsAnd = true
+		args = append(args, request.ToBjj)
 	}
 	// tokenID filter
 	if request.TokenID != nil {
@@ -591,23 +583,23 @@
 		queryStr += "(tx.effective_from_idx = ? OR tx.to_idx = ?) "
 		args = append(args, request.Idx, request.Idx)
 		nextIsAnd = true
-	} else if fromIdx != nil {
+	} else if request.FromIdx != nil {
 		if nextIsAnd {
 			queryStr += "AND "
 		} else {
 			queryStr += "WHERE "
 		}
 		queryStr += "tx.effective_from_idx = ? "
-		args = append(args, idx)
-		nextIsAnd = true
-	} else if toIdx != nil {
+		args = append(args, request.Idx)
+		nextIsAnd = true
+	} else if request.ToIdx != nil {
 		if nextIsAnd {
 			queryStr += "AND "
 		} else {
 			queryStr += "WHERE "
 		}
 		queryStr += "tx.to_idx = ? "
-		args = append(args, toIdx)
+		args = append(args, request.ToIdx)
 		nextIsAnd = true
 	}
 	// batchNum filter
@@ -648,11 +640,7 @@
 	}
 
 	// Include pending L1 txs? (default false)
-<<<<<<< HEAD
-	if includePendingL1s == nil || (includePendingL1s != nil && !*includePendingL1s) {
-=======
 	if request.IncludePendingL1s == nil || (request.IncludePendingL1s != nil && !*request.IncludePendingL1s) {
->>>>>>> e38413db
 		if nextIsAnd {
 			queryStr += "AND "
 		} else {
