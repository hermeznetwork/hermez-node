--- conflicted
+++ resolved
@@ -1,13 +1,3 @@
-<<<<<<< HEAD
-*.md                    @jeffprestes
-api/                    @arnaubennassar
-db/*.go                 @arnaubennassar
-db/historydb            @arnaubennassar
-db/migrations           @arnaubennassar
-db/l2db                 @arnaubennassar
-txselector/             @arnaubennassar
-etherscan/              @ARR552
-=======
 *.md                    @jeffprestes @arnaubennassar
 api/                    @Mikelle @ARR552
 db/*.go                 @Mikelle @tclemos
@@ -32,5 +22,4 @@
 test/                   @arnaubennassar @mfcastellani
 prover/                 @mfcastellani @marioidival
 synchronizer/           @ARR552 @arnaubennassar
-batchbuilder/           @mfcastellani @marioidival
->>>>>>> 43db53b0
+batchbuilder/           @mfcastellani @marioidival