*.md                    @jeffprestes
api/                    @arnaubennassar
db/*.go                 @arnaubennassar
db/historydb            @arnaubennassar
db/migrations           @arnaubennassar
<<<<<<< HEAD
db/l2db                 @arnaubennassar
Makefile                @Pantani
.goreleaser.yml         @Pantani
.github/                @Pantani
txselector/             @Pantani
txprocessor/            @Pantani
etherscan/              @ARR552
priceupdater/           @ARR552
=======
db/l2db                 @arnaubennassar
>>>>>>> 98684f24
<|MERGE_RESOLUTION|>--- conflicted
+++ resolved
@@ -3,15 +3,6 @@
 db/*.go                 @arnaubennassar
 db/historydb            @arnaubennassar
 db/migrations           @arnaubennassar
-<<<<<<< HEAD
 db/l2db                 @arnaubennassar
-Makefile                @Pantani
-.goreleaser.yml         @Pantani
-.github/                @Pantani
-txselector/             @Pantani
-txprocessor/            @Pantani
 etherscan/              @ARR552
-priceupdater/           @ARR552
-=======
-db/l2db                 @arnaubennassar
->>>>>>> 98684f24
+priceupdater/           @ARR552