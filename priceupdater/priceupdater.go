package priceupdater

import (
	"errors"
	"fmt"
	"net/http"
	"sync"
	"time"

	"github.com/dghubble/sling"
	"github.com/gin-gonic/gin"
)

const (
	MaxIdleConn     = 10
	IdleConnTimeout = 10
)

const (
	defaultMaxIdleConns    = 10
	defaultIdleConnTimeout = 10
)

var (
	// ErrSymbolDoesNotExistInDatabase is used when trying to get a token that is not in the DB
	ErrSymbolDoesNotExistInDatabase = errors.New("symbol does not exist in database")
)

// ConfigPriceUpdater contains the configuration set by the coordinator
type ConfigPriceUpdater struct {
	RecommendedFee              uint64 // in dollars
	RecommendedCreateAccountFee uint64 // in dollars
	TokensList                  []string
	APIURL                      string
	ServerPort                  string
}

// TokenInfo contains the updated value for the token
type TokenInfo struct {
	Symbol      string
	Value       float64
	LastUpdated time.Time
}

// PriceUpdater definition
type PriceUpdater struct {
	db     map[string]TokenInfo
	config ConfigPriceUpdater
	mu     sync.RWMutex
	server *gin.Engine
}

// NewPriceUpdater is the constructor for the updater
<<<<<<< HEAD
func NewPriceUpdater(config ConfigPriceUpdater) *PriceUpdater {
	p := &PriceUpdater{
		db:     make(map[string]TokenInfo),
		config: config,
	}
	return p
=======
func NewPriceUpdater(config ConfigPriceUpdater) PriceUpdater {
	return PriceUpdater{
		db:     make(map[string]TokenInfo),
		config: config,
	}
>>>>>>> 3bd91ec7
}

// UpdatePrices is triggered by the Coordinator, and internally will update the token prices in the db
func (p *PriceUpdater) UpdatePrices() error {
	tr := &http.Transport{
<<<<<<< HEAD
		MaxIdleConns:       MaxIdleConn,
		IdleConnTimeout:    IdleConnTimeout * time.Second,
=======
		MaxIdleConns:       defaultMaxIdleConns,
		IdleConnTimeout:    defaultIdleConnTimeout * time.Second,
>>>>>>> 3bd91ec7
		DisableCompression: true,
	}
	httpClient := &http.Client{Transport: tr}
	client := sling.New().Base(p.config.APIURL).Client(httpClient)

	state := [10]float64{}

	for _, tokenSymbol := range p.config.TokensList {
		resp, err := client.New().Get("ticker/t" + tokenSymbol + "USD").ReceiveSuccess(&state)
		if err != nil {
			return err
		}
<<<<<<< HEAD
=======
		// if resp.StatusCode != 200 {
>>>>>>> 3bd91ec7
		if resp.StatusCode != http.StatusOK {
			return fmt.Errorf("Unexpected response status code: %v", resp.StatusCode)
		}

		tinfo := TokenInfo{
			Symbol:      tokenSymbol,
			Value:       state[6],
			LastUpdated: time.Now(),
		}

		p.UpdateTokenInfo(tinfo)
	}

	return nil
}

// UpdateConfig allows to update the price-updater configuration
func (p *PriceUpdater) UpdateConfig(config ConfigPriceUpdater) {
	p.mu.Lock()
	defer p.mu.Unlock()

	p.config = config
}

// Get one token information
func (p *PriceUpdater) Get(tokenSymbol string) (TokenInfo, error) {
	var info TokenInfo

	// Check if symbol exists in database
	p.mu.RLock()
	defer p.mu.RUnlock()

	if info, ok := p.db[tokenSymbol]; ok {
		return info, nil
	}

	return info, ErrSymbolDoesNotExistInDatabase
}

// GetPrices gets all the prices contained in the db
func (p *PriceUpdater) GetPrices() map[string]TokenInfo {
	var info = make(map[string]TokenInfo)

	p.mu.RLock()
	defer p.mu.RUnlock()

	for key, value := range p.db {
		info[key] = value
	}

	return info
}

// UpdateTokenInfo updates one token info
func (p *PriceUpdater) UpdateTokenInfo(tokenInfo TokenInfo) {
	p.mu.Lock()
	defer p.mu.Unlock()

	p.db[tokenInfo.Symbol] = tokenInfo
}<|MERGE_RESOLUTION|>--- conflicted
+++ resolved
@@ -9,11 +9,6 @@
 
 	"github.com/dghubble/sling"
 	"github.com/gin-gonic/gin"
-)
-
-const (
-	MaxIdleConn     = 10
-	IdleConnTimeout = 10
 )
 
 const (
@@ -51,32 +46,18 @@
 }
 
 // NewPriceUpdater is the constructor for the updater
-<<<<<<< HEAD
 func NewPriceUpdater(config ConfigPriceUpdater) *PriceUpdater {
-	p := &PriceUpdater{
+	return &PriceUpdater{
 		db:     make(map[string]TokenInfo),
 		config: config,
 	}
-	return p
-=======
-func NewPriceUpdater(config ConfigPriceUpdater) PriceUpdater {
-	return PriceUpdater{
-		db:     make(map[string]TokenInfo),
-		config: config,
-	}
->>>>>>> 3bd91ec7
 }
 
 // UpdatePrices is triggered by the Coordinator, and internally will update the token prices in the db
 func (p *PriceUpdater) UpdatePrices() error {
 	tr := &http.Transport{
-<<<<<<< HEAD
-		MaxIdleConns:       MaxIdleConn,
-		IdleConnTimeout:    IdleConnTimeout * time.Second,
-=======
 		MaxIdleConns:       defaultMaxIdleConns,
 		IdleConnTimeout:    defaultIdleConnTimeout * time.Second,
->>>>>>> 3bd91ec7
 		DisableCompression: true,
 	}
 	httpClient := &http.Client{Transport: tr}
@@ -89,10 +70,6 @@
 		if err != nil {
 			return err
 		}
-<<<<<<< HEAD
-=======
-		// if resp.StatusCode != 200 {
->>>>>>> 3bd91ec7
 		if resp.StatusCode != http.StatusOK {
 			return fmt.Errorf("Unexpected response status code: %v", resp.StatusCode)
 		}
