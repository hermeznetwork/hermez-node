bin/
dist/
.idea/
tmp/
<<<<<<< HEAD
.vscode/
=======
.stamp.*
>>>>>>> 474b0637
<|MERGE_RESOLUTION|>--- conflicted
+++ resolved
@@ -2,8 +2,5 @@
 dist/
 .idea/
 tmp/
-<<<<<<< HEAD
 .vscode/
-=======
-.stamp.*
->>>>>>> 474b0637
+.stamp.*