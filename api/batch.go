--- conflicted
+++ resolved
@@ -109,12 +109,7 @@
 	// Fetch txs forged in the batch from historyDB
 	maxTxsPerBatch := uint(2048) //nolint:gomnd
 	txs, _, err := a.h.GetTxsAPI(
-<<<<<<< HEAD
-		nil, nil, nil, nil, nil, nil, nil, nil, nil,
-		nil, batchNum, nil, nil, &maxTxsPerBatch, historydb.OrderAsc,
-=======
-		nil, nil, nil, nil, batchNum, nil, nil, nil, &maxTxsPerBatch, historydb.OrderAsc,
->>>>>>> 0da7f180
+		nil, nil, nil, nil, nil, nil, nil, nil, batchNum, nil, nil, nil, nil, &maxTxsPerBatch, historydb.OrderAsc,
 	)
 	if err != nil && tracerr.Unwrap(err) != sql.ErrNoRows {
 		retSQLErr(err, c)
