--- conflicted
+++ resolved
@@ -115,18 +115,11 @@
 
 	// Fetch txs forged in the batch from historyDB
 	maxTxsPerBatch := uint(2048) //nolint:gomnd
-<<<<<<< HEAD
-	txs, _, err := a.h.GetTxsAPI(
-		nil, nil, nil, nil, nil, nil, nil, nil, nil, nil, batchNum,
-		nil, nil, nil, &maxTxsPerBatch, historydb.OrderAsc,
-	)
-=======
 	txs, _, err := a.h.GetTxsAPI(historydb.GetTxsAPIRequest{
 		BatchNum: batchNum,
 		Limit:    &maxTxsPerBatch,
 		Order:    historydb.OrderAsc,
 	})
->>>>>>> e38413db
 	if err != nil && tracerr.Unwrap(err) != sql.ErrNoRows {
 		retSQLErr(err, c)
 		return
