--- conflicted
+++ resolved
@@ -43,12 +43,8 @@
 
 	// Fetch txs from historyDB
 	txs, pendingItems, err := a.h.GetTxsAPI(
-<<<<<<< HEAD
 		addr, fromAddr, toAddr, bjj, fromBjj, toBjj,
-		tokenID, idx, fromIdx, toIdx, batchNum, txType, fromItem, limit, order,
-=======
-		addr, bjj, tokenID, idx, batchNum, txType, includePendingL1s, fromItem, limit, order,
->>>>>>> 0da7f180
+		tokenID, idx, fromIdx, toIdx, batchNum, txType, includePendingL1s, fromItem, limit, order,
 	)
 	if err != nil {
 		retSQLErr(err, c)
