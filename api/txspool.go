package api

import (
	"errors"
	"fmt"
	"math/big"
	"net/http"
	"strings"

	"github.com/gin-gonic/gin"
	"github.com/hermeznetwork/hermez-node/api/parsers"
	"github.com/hermeznetwork/hermez-node/common"
	"github.com/hermeznetwork/hermez-node/common/apitypes"
	"github.com/hermeznetwork/tracerr"
)

func (a *API) postPoolTx(c *gin.Context) {
	// Parse body
	var receivedTx common.PoolL2Tx
	if err := c.ShouldBindJSON(&receivedTx); err != nil {
		retBadReq(&apiError{
			Err:  err,
			Code: ErrParamValidationFailedCode,
			Type: ErrParamValidationFailedType,
		}, c)
		return
	}
	if isAtomic(receivedTx) {
		retBadReq(&apiError{
			Err:  errors.New(ErrNotAtomicTxsInPostPoolTx),
			Code: ErrNotAtomicTxsInPostPoolTxCode,
			Type: ErrNotAtomicTxsInPostPoolTxType,
		}, c)
		return
	}
	// Check that tx is valid
	if apiErr := a.verifyPoolL2Tx(receivedTx); apiErr != nil {
		retBadReq(apiErr, c)
		return
	}
	receivedTx.ClientIP = c.ClientIP()
	receivedTx.Info = ""
	// Insert to DB
	if err := a.l2.AddTxAPI(&receivedTx); err != nil {
		if strings.Contains(err.Error(), "< minFeeUSD") {
			retBadReq(&apiError{
				Err:  err,
				Code: ErrFeeTooLowCode,
				Type: ErrFeeTooLowType,
			}, c)
			return
		} else if strings.Contains(err.Error(), "> maxFeeUSD") {
			retBadReq(&apiError{
				Err:  err,
				Code: ErrFeeTooBigCode,
				Type: ErrFeeTooBigType,
			}, c)
			return
		}
		retSQLErr(err, c)
		return
	}
	// Return TxID
	c.JSON(http.StatusOK, receivedTx.TxID.String())
}

<<<<<<< HEAD
func (a *API) putPoolTxByIdxAndNonce(c *gin.Context) {
	idx, nonce, err := parsers.ParsePoolTxUpdateByIdxAndNonceFilter(c)
=======
func (a *API) putPoolTx(c *gin.Context) {
	txID, err := parsers.ParsePoolTxFilter(c)
>>>>>>> f5656389
	if err != nil {
		retBadReq(&apiError{
			Err:  err,
			Code: ErrParamValidationFailedCode,
			Type: ErrParamValidationFailedType,
		}, c)
		return
	}
	var receivedTx common.PoolL2Tx
<<<<<<< HEAD
	if err = c.ShouldBindJSON(&receivedTx); err != nil {
=======
	if err := c.ShouldBindJSON(&receivedTx); err != nil {
>>>>>>> f5656389
		retBadReq(&apiError{
			Err:  err,
			Code: ErrParamValidationFailedCode,
			Type: ErrParamValidationFailedType,
		}, c)
		return
	}

<<<<<<< HEAD
=======
	receivedTx.TxID = txID

>>>>>>> f5656389
	if isAtomic(receivedTx) {
		retBadReq(&apiError{
			Err:  errors.New(ErrNotAtomicTxsInPostPoolTx),
			Code: ErrNotAtomicTxsInPostPoolTxCode,
			Type: ErrNotAtomicTxsInPostPoolTxType,
		}, c)
		return
	}
<<<<<<< HEAD
	if receivedTx.State != common.PoolL2TxStatePending || receivedTx.FromIdx != idx || receivedTx.Nonce != nonce {
		retBadReq(&apiError{
			Err:  errors.New("tx state is not pend or fromIdx or nonce in request body not equal request uri params"),
			Code: ErrParamValidationFailedCode,
			Type: ErrParamValidationFailedType,
		}, c)
		return
	}

	if apiErr := a.verifyPoolL2Tx(receivedTx); apiErr != nil {
		retBadReq(apiErr, c)
		return
	}

	receivedTx.ClientIP = c.ClientIP()
	receivedTx.Info = ""

	if err := a.l2.UpdateTxByIdxAndNonceAPI(idx, nonce, &receivedTx); err != nil {
=======
	if err := a.verifyPoolL2Tx(receivedTx); err != nil {
		retBadReq(err, c)
		return
	}
	receivedTx.ClientIP = c.ClientIP()
	receivedTx.Info = ""

	if err := a.l2.UpdateTxAPI(&receivedTx); err != nil {
>>>>>>> f5656389
		if strings.Contains(err.Error(), "< minFeeUSD") {
			retBadReq(&apiError{
				Err:  err,
				Code: ErrFeeTooLowCode,
				Type: ErrFeeTooLowType,
			}, c)
			return
		} else if strings.Contains(err.Error(), "> maxFeeUSD") {
			retBadReq(&apiError{
				Err:  err,
				Code: ErrFeeTooBigCode,
				Type: ErrFeeTooBigType,
			}, c)
			return
<<<<<<< HEAD
=======
		} else if strings.Contains(err.Error(), "nothing to update") {
			retBadReq(&apiError{
				Err:  err,
				Code: ErrNothingToUpdateCode,
				Type: ErrNothingToUpdateType,
			}, c)
>>>>>>> f5656389
		}
		retSQLErr(err, c)
		return
	}
<<<<<<< HEAD

=======
	// Return TxID
>>>>>>> f5656389
	c.JSON(http.StatusOK, receivedTx.TxID.String())
}

func (a *API) getPoolTx(c *gin.Context) {
	// Get TxID
	txID, err := parsers.ParsePoolTxFilter(c)
	if err != nil {
		retBadReq(&apiError{
			Err:  err,
			Code: ErrParamValidationFailedCode,
			Type: ErrParamValidationFailedType,
		}, c)
		return
	}
	// Fetch tx from l2DB
	tx, err := a.l2.GetTxAPI(txID)
	if err != nil {
		retSQLErr(err, c)
		return
	}
	// Build successful response
	c.JSON(http.StatusOK, tx)
}

func (a *API) getPoolTxs(c *gin.Context) {
	txAPIRequest, err := parsers.ParsePoolTxsFilters(c, a.validate)
	if err != nil {
		retBadReq(&apiError{
			Err:  err,
			Code: ErrParamValidationFailedCode,
			Type: ErrParamValidationFailedType,
		}, c)
		return
	}
	// Fetch txs from l2DB
	txs, pendingItems, err := a.l2.GetPoolTxsAPI(txAPIRequest)
	if err != nil {
		retSQLErr(err, c)
		return
	}

	// Build successful response
	type txsResponse struct {
		Txs          []apitypes.TxL2 `json:"transactions"`
		PendingItems uint64          `json:"pendingItems"`
	}
	c.JSON(http.StatusOK, &txsResponse{
		Txs:          txs,
		PendingItems: pendingItems,
	})
}

func (a *API) verifyPoolL2Tx(tx common.PoolL2Tx) *apiError {
	// Check type and id
	_, err := common.NewPoolL2Tx(&tx)
	if err != nil {
		return &apiError{
			Err:  tracerr.Wrap(err),
			Code: ErrInvalidTxTypeOrTxIDCode,
			Type: ErrInvalidTxTypeOrTxIDType,
		}
	}
	// Validate feeAmount
	_, err = common.CalcFeeAmount(tx.Amount, tx.Fee)
	if err != nil {
		return &apiError{
			Err:  tracerr.Wrap(err),
			Code: ErrFeeOverflowCode,
			Type: ErrFeeOverflowType,
		}
	}
	// Get sender account information
	account, err := a.h.GetCommonAccountAPI(tx.FromIdx)
	if err != nil {
		return &apiError{
			Err:  tracerr.Wrap(fmt.Errorf("error getting sender account, idx %s, error: %w", tx.FromIdx, err)),
			Code: ErrGettingSenderAccountCode,
			Type: ErrGettingSenderAccountType,
		}
	}
	// Validate sender:
	// TokenID
	if tx.TokenID != account.TokenID {
		return &apiError{
			Err: tracerr.Wrap(fmt.Errorf("tx.TokenID (%v) != account.TokenID (%v)",
				tx.TokenID, account.TokenID)),
			Code: ErrAccountTokenNotEqualTxTokenCode,
			Type: ErrAccountTokenNotEqualTxTokenType,
		}
	}
	// Nonce
	if tx.Nonce < account.Nonce {
		return &apiError{
			Err: tracerr.Wrap(fmt.Errorf("tx.Nonce (%v) < account.Nonce (%v)",
				tx.Nonce, account.Nonce)),
			Code: ErrInvalidNonceCode,
			Type: ErrInvalidNonceType,
		}
	}
	// Check signature
	if !tx.VerifySignature(a.cg.ChainID, account.BJJ) {
		return &apiError{
			Err:  tracerr.Wrap(errors.New("wrong signature")),
			Code: ErrInvalidSignatureCode,
			Type: ErrInvalidSignatureType,
		}
	}
	switch tx.Type {
	// Check destination, note that transactions that are not transfers
	// will always be valid in terms of destination (they use special ToIdx by protocol)
	case common.TxTypeTransfer:
		// ToIdx exists and match token
		toAccount, err := a.h.GetCommonAccountAPI(tx.ToIdx)
		if err != nil {
			return &apiError{
				Err:  tracerr.Wrap(fmt.Errorf("error getting receiver account, idx %s, err: %w", tx.ToIdx, err)),
				Code: ErrGettingReceiverAccountCode,
				Type: ErrGettingReceiverAccountType,
			}
		}
		if tx.TokenID != toAccount.TokenID {
			return &apiError{
				Err: tracerr.Wrap(fmt.Errorf("tx.TokenID (%v) != toAccount.TokenID (%v)",
					tx.TokenID, toAccount.TokenID)),
				Code: ErrAccountTokenNotEqualTxTokenCode,
				Type: ErrAccountTokenNotEqualTxTokenType,
			}
		}
	// Extra sanity checks: those checks are valid as per the protocol, but are very likely to
	// have unexpected side effects that could have a negative impact on users
	case common.TxTypeExit:
		if tx.Amount.Cmp(big.NewInt(0)) <= 0 {
			return &apiError{
				Err:  tracerr.New(ErrExitAmount0),
				Code: ErrExitAmount0Code,
				Type: ErrExitAmount0Type,
			}
		}
	}
	return nil
}

func isAtomic(tx common.PoolL2Tx) bool {
	// If a single "Rq" field is different from 0
	return tx.RqFromIdx != 0 ||
		tx.RqToIdx != 0 ||
		tx.RqToEthAddr != common.EmptyAddr ||
		tx.RqToBJJ != common.EmptyBJJComp ||
		(tx.RqAmount != nil && tx.RqAmount.Cmp(big.NewInt(0)) != 0) ||
		tx.RqFee != 0 ||
		tx.RqNonce != 0 ||
		tx.RqTokenID != 0
}<|MERGE_RESOLUTION|>--- conflicted
+++ resolved
@@ -64,13 +64,8 @@
 	c.JSON(http.StatusOK, receivedTx.TxID.String())
 }
 
-<<<<<<< HEAD
 func (a *API) putPoolTxByIdxAndNonce(c *gin.Context) {
 	idx, nonce, err := parsers.ParsePoolTxUpdateByIdxAndNonceFilter(c)
-=======
-func (a *API) putPoolTx(c *gin.Context) {
-	txID, err := parsers.ParsePoolTxFilter(c)
->>>>>>> f5656389
 	if err != nil {
 		retBadReq(&apiError{
 			Err:  err,
@@ -80,24 +75,15 @@
 		return
 	}
 	var receivedTx common.PoolL2Tx
-<<<<<<< HEAD
 	if err = c.ShouldBindJSON(&receivedTx); err != nil {
-=======
-	if err := c.ShouldBindJSON(&receivedTx); err != nil {
->>>>>>> f5656389
-		retBadReq(&apiError{
-			Err:  err,
-			Code: ErrParamValidationFailedCode,
-			Type: ErrParamValidationFailedType,
-		}, c)
-		return
-	}
-
-<<<<<<< HEAD
-=======
-	receivedTx.TxID = txID
-
->>>>>>> f5656389
+		retBadReq(&apiError{
+			Err:  err,
+			Code: ErrParamValidationFailedCode,
+			Type: ErrParamValidationFailedType,
+		}, c)
+		return
+	}
+
 	if isAtomic(receivedTx) {
 		retBadReq(&apiError{
 			Err:  errors.New(ErrNotAtomicTxsInPostPoolTx),
@@ -106,7 +92,6 @@
 		}, c)
 		return
 	}
-<<<<<<< HEAD
 	if receivedTx.State != common.PoolL2TxStatePending || receivedTx.FromIdx != idx || receivedTx.Nonce != nonce {
 		retBadReq(&apiError{
 			Err:  errors.New("tx state is not pend or fromIdx or nonce in request body not equal request uri params"),
@@ -125,16 +110,66 @@
 	receivedTx.Info = ""
 
 	if err := a.l2.UpdateTxByIdxAndNonceAPI(idx, nonce, &receivedTx); err != nil {
-=======
-	if err := a.verifyPoolL2Tx(receivedTx); err != nil {
-		retBadReq(err, c)
+		if strings.Contains(err.Error(), "< minFeeUSD") {
+			retBadReq(&apiError{
+				Err:  err,
+				Code: ErrFeeTooLowCode,
+				Type: ErrFeeTooLowType,
+			}, c)
+			return
+		} else if strings.Contains(err.Error(), "> maxFeeUSD") {
+			retBadReq(&apiError{
+				Err:  err,
+				Code: ErrFeeTooBigCode,
+				Type: ErrFeeTooBigType,
+			}, c)
+			return
+		}
+		retSQLErr(err, c)
+		return
+	}
+
+	c.JSON(http.StatusOK, receivedTx.TxID.String())
+}
+
+func (a *API) putPoolTx(c *gin.Context) {
+	txID, err := parsers.ParsePoolTxFilter(c)
+	if err != nil {
+		retBadReq(&apiError{
+			Err:  err,
+			Code: ErrParamValidationFailedCode,
+			Type: ErrParamValidationFailedType,
+		}, c)
+		return
+	}
+	var receivedTx common.PoolL2Tx
+	if err := c.ShouldBindJSON(&receivedTx); err != nil {
+		retBadReq(&apiError{
+			Err:  err,
+			Code: ErrParamValidationFailedCode,
+			Type: ErrParamValidationFailedType,
+		}, c)
+		return
+	}
+
+	receivedTx.TxID = txID
+
+	if isAtomic(receivedTx) {
+		retBadReq(&apiError{
+			Err:  errors.New(ErrNotAtomicTxsInPostPoolTx),
+			Code: ErrNotAtomicTxsInPostPoolTxCode,
+			Type: ErrNotAtomicTxsInPostPoolTxType,
+		}, c)
+		return
+	}
+	if apiErr := a.verifyPoolL2Tx(receivedTx); apiErr != nil {
+		retBadReq(apiErr, c)
 		return
 	}
 	receivedTx.ClientIP = c.ClientIP()
 	receivedTx.Info = ""
 
 	if err := a.l2.UpdateTxAPI(&receivedTx); err != nil {
->>>>>>> f5656389
 		if strings.Contains(err.Error(), "< minFeeUSD") {
 			retBadReq(&apiError{
 				Err:  err,
@@ -149,24 +184,17 @@
 				Type: ErrFeeTooBigType,
 			}, c)
 			return
-<<<<<<< HEAD
-=======
 		} else if strings.Contains(err.Error(), "nothing to update") {
 			retBadReq(&apiError{
 				Err:  err,
 				Code: ErrNothingToUpdateCode,
 				Type: ErrNothingToUpdateType,
 			}, c)
->>>>>>> f5656389
-		}
-		retSQLErr(err, c)
-		return
-	}
-<<<<<<< HEAD
-
-=======
+		}
+		retSQLErr(err, c)
+		return
+	}
 	// Return TxID
->>>>>>> f5656389
 	c.JSON(http.StatusOK, receivedTx.TxID.String())
 }
 
