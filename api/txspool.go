package api

import (
	"errors"
	"fmt"
	"math/big"
	"net/http"
	"strings"

	"github.com/gin-gonic/gin"
	"github.com/hermeznetwork/hermez-node/api/parsers"
	"github.com/hermeznetwork/hermez-node/common"
	"github.com/hermeznetwork/hermez-node/db/l2db"
	"github.com/hermeznetwork/tracerr"
)

func (a *API) postPoolTx(c *gin.Context) {
	// Parse body
	var receivedTx common.PoolL2Tx
	if err := c.ShouldBindJSON(&receivedTx); err != nil {
		retBadReq(&apiError{
			Err:  err,
			Code: ErrParamValidationFailedCode,
			Type: ErrParamValidationFailedType,
		}, c)
		return
	}
	if isAtomic(receivedTx) {
		retBadReq(&apiError{
			Err:  errors.New(ErrNotAtomicTxsInPostPoolTx),
			Code: ErrNotAtomicTxsInPostPoolTxCode,
			Type: ErrNotAtomicTxsInPostPoolTxType,
		}, c)
		return
	}
	// Check that tx is valid
	if err := a.verifyPoolL2Tx(receivedTx); err != nil {
		retBadReq(err, c)
<<<<<<< HEAD
		return
	}
	receivedTx.ClientIP = c.ClientIP()
	receivedTx.Info = ""
	// Insert to DB
	if err := a.l2.AddTxAPI(&receivedTx); err != nil {
		if strings.Contains(err.Error(), "< minFeeUSD") {
			retBadReq(&apiError{
				Err:  err,
				Code: ErrFeeTooLowCode,
				Type: ErrFeeTooLowType,
			}, c)
			return
		} else if strings.Contains(err.Error(), "> maxFeeUSD") {
			retBadReq(&apiError{
				Err:  err,
				Code: ErrFeeTooBigCode,
				Type: ErrFeeTooBigType,
			}, c)
			return
		}
		retSQLErr(err, c)
		return
	}
	// Return TxID
	c.JSON(http.StatusOK, receivedTx.TxID.String())
}

func (a *API) putPoolTx(c *gin.Context) {
	txID, err := parsers.ParsePoolTxFilter(c)
	if err != nil {
		retBadReq(&apiError{
			Err:  err,
			Code: ErrParamValidationFailedCode,
			Type: ErrParamValidationFailedType,
		}, c)
=======
>>>>>>> ac19c26d
		return
	}
	var receivedTx common.PoolL2Tx
	if err := c.ShouldBindJSON(&receivedTx); err != nil {
		retBadReq(&apiError{
			Err:  err,
			Code: ErrParamValidationFailedCode,
			Type: ErrParamValidationFailedType,
		}, c)
		return
	}

	receivedTx.TxID = txID

	if isAtomic(receivedTx) {
		retBadReq(&apiError{
			Err:  errors.New(ErrNotAtomicTxsInPostPoolTx),
			Code: ErrNotAtomicTxsInPostPoolTxCode,
			Type: ErrNotAtomicTxsInPostPoolTxType,
		}, c)
		return
	}
	if err := a.verifyPoolL2Tx(receivedTx); err != nil {
		retBadReq(err, c)
		return
	}
	receivedTx.ClientIP = c.ClientIP()
	receivedTx.Info = ""

	if err := a.l2.UpdateTxAPI(&receivedTx); err != nil {
		if strings.Contains(err.Error(), "< minFeeUSD") {
			retBadReq(&apiError{
				Err:  err,
				Code: ErrFeeTooLowCode,
				Type: ErrFeeTooLowType,
			}, c)
			return
		} else if strings.Contains(err.Error(), "> maxFeeUSD") {
			retBadReq(&apiError{
				Err:  err,
				Code: ErrFeeTooBigCode,
				Type: ErrFeeTooBigType,
			}, c)
			return
		} else if strings.Contains(err.Error(), "nothing to update") {
			retBadReq(&apiError{
				Err:  err,
				Code: ErrNothingToUpdateCode,
				Type: ErrNothingToUpdateType,
			}, c)
		}
		retSQLErr(err, c)
		return
	}
	// Return TxID
	c.JSON(http.StatusOK, receivedTx.TxID.String())
}

func (a *API) getPoolTx(c *gin.Context) {
	// Get TxID
	txID, err := parsers.ParsePoolTxFilter(c)
	if err != nil {
		retBadReq(&apiError{
			Err:  err,
			Code: ErrParamValidationFailedCode,
			Type: ErrParamValidationFailedType,
		}, c)
		return
	}
	// Fetch tx from l2DB
	tx, err := a.l2.GetTxAPI(txID)
	if err != nil {
		retSQLErr(err, c)
		return
	}
	// Build successful response
	c.JSON(http.StatusOK, tx)
}

func (a *API) getPoolTxs(c *gin.Context) {
	txAPIRequest, err := parsers.ParsePoolTxsFilters(c, a.validate)
	if err != nil {
		retBadReq(&apiError{
			Err:  err,
			Code: ErrParamValidationFailedCode,
			Type: ErrParamValidationFailedType,
		}, c)
		return
	}
	// Fetch txs from l2DB
	txs, pendingItems, err := a.l2.GetPoolTxsAPI(txAPIRequest)
	if err != nil {
		retSQLErr(err, c)
		return
	}

	// Build successful response
	type txsResponse struct {
		Txs          []l2db.PoolTxAPI `json:"transactions"`
		PendingItems uint64           `json:"pendingItems"`
	}
	c.JSON(http.StatusOK, &txsResponse{
		Txs:          txs,
		PendingItems: pendingItems,
	})
}

func (a *API) verifyPoolL2Tx(tx common.PoolL2Tx) *apiError {
	// Check type and id
	_, err := common.NewPoolL2Tx(&tx)
	if err != nil {
		return &apiError{
			Err:  tracerr.Wrap(err),
			Code: ErrInvalidTxTypeOrTxIDCode,
			Type: ErrInvalidTxTypeOrTxIDType,
		}
	}
	// Validate feeAmount
	_, err = common.CalcFeeAmount(tx.Amount, tx.Fee)
	if err != nil {
		return &apiError{
			Err:  tracerr.Wrap(err),
			Code: ErrFeeOverflowCode,
			Type: ErrFeeOverflowType,
		}
	}
	// Get sender account information
	account, err := a.h.GetCommonAccountAPI(tx.FromIdx)
	if err != nil {
		return &apiError{
			Err:  tracerr.Wrap(fmt.Errorf("error getting sender account, idx %s, error: %w", tx.FromIdx, err)),
			Code: ErrGettingSenderAccountCode,
			Type: ErrGettingSenderAccountType,
		}
	}
	// Validate sender:
	// TokenID
	if tx.TokenID != account.TokenID {
		return &apiError{
			Err: tracerr.Wrap(fmt.Errorf("tx.TokenID (%v) != account.TokenID (%v)",
				tx.TokenID, account.TokenID)),
			Code: ErrAccountTokenNotEqualTxTokenCode,
			Type: ErrAccountTokenNotEqualTxTokenType,
		}
	}
	// Nonce
	if tx.Nonce < account.Nonce {
		return &apiError{
			Err: tracerr.Wrap(fmt.Errorf("tx.Nonce (%v) < account.Nonce (%v)",
				tx.Nonce, account.Nonce)),
			Code: ErrInvalidNonceCode,
			Type: ErrInvalidNonceType,
		}
	}
	// Check signature
	if !tx.VerifySignature(a.cg.ChainID, account.BJJ) {
		return &apiError{
			Err:  tracerr.Wrap(errors.New("wrong signature")),
			Code: ErrInvalidSignatureCode,
			Type: ErrInvalidSignatureType,
		}
	}
	switch tx.Type {
	// Check destination, note that transactions that are not transfers
	// will always be valid in terms of destination (they use special ToIdx by protocol)
	case common.TxTypeTransfer:
		// ToIdx exists and match token
		toAccount, err := a.h.GetCommonAccountAPI(tx.ToIdx)
		if err != nil {
			return &apiError{
				Err:  tracerr.Wrap(fmt.Errorf("error getting receiver account, idx %s, err: %w", tx.ToIdx, err)),
				Code: ErrGettingReceiverAccountCode,
				Type: ErrGettingReceiverAccountType,
			}
		}
		if tx.TokenID != toAccount.TokenID {
			return &apiError{
				Err: tracerr.Wrap(fmt.Errorf("tx.TokenID (%v) != toAccount.TokenID (%v)",
					tx.TokenID, toAccount.TokenID)),
				Code: ErrAccountTokenNotEqualTxTokenCode,
				Type: ErrAccountTokenNotEqualTxTokenType,
			}
		}
	// Extra sanity checks: those checks are valid as per the protocol, but are very likely to
	// have unexpected side effects that could have a negative impact on users
	case common.TxTypeExit:
		if tx.Amount.Cmp(big.NewInt(0)) <= 0 {
			return &apiError{
				Err:  tracerr.New(ErrExitAmount0),
				Code: ErrExitAmount0Code,
				Type: ErrExitAmount0Type,
			}
		}
	}
	return nil
}

func isAtomic(tx common.PoolL2Tx) bool {
	// If a single "Rq" field is different from 0
	return tx.RqFromIdx != 0 ||
		tx.RqToIdx != 0 ||
		tx.RqToEthAddr != common.EmptyAddr ||
		tx.RqToBJJ != common.EmptyBJJComp ||
		(tx.RqAmount != nil && tx.RqAmount.Cmp(big.NewInt(0)) != 0) ||
		tx.RqFee != 0 ||
		tx.RqNonce != 0 ||
		tx.RqTokenID != 0
}<|MERGE_RESOLUTION|>--- conflicted
+++ resolved
@@ -36,7 +36,6 @@
 	// Check that tx is valid
 	if err := a.verifyPoolL2Tx(receivedTx); err != nil {
 		retBadReq(err, c)
-<<<<<<< HEAD
 		return
 	}
 	receivedTx.ClientIP = c.ClientIP()
@@ -73,8 +72,6 @@
 			Code: ErrParamValidationFailedCode,
 			Type: ErrParamValidationFailedType,
 		}, c)
-=======
->>>>>>> ac19c26d
 		return
 	}
 	var receivedTx common.PoolL2Tx
