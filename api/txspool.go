--- conflicted
+++ resolved
@@ -24,20 +24,12 @@
 		}, c)
 		return
 	}
-<<<<<<< HEAD
-	// Transform from received to insert format and validate
-	writeTx := receivedTx.toPoolL2TxWrite()
-	// Reject atomic transactions
-	if isAtomic(*writeTx) {
-		retBadReq(&apiError{
-			Err:  errors.New(ErrIsAtomic),
-			Code: ErrIsAtomicCode,
-			Type: ErrIsAtomicType,
-		}, c)
-=======
 	if isAtomic(receivedTx) {
-		retBadReq(errors.New(ErrNotAtomicTxsInPostPoolTx), c)
->>>>>>> 5272d05f
+		// TODO
+		retBadReq(&apiError{
+			Err: errors.New(ErrNotAtomicTxsInPostPoolTx),
+
+		}, c)
 		return
 	}
 	// Check that tx is valid
@@ -104,121 +96,7 @@
 	})
 }
 
-<<<<<<< HEAD
-type receivedPoolTx struct {
-	TxID        common.TxID             `json:"id" binding:"required"`
-	Type        common.TxType           `json:"type" binding:"required"`
-	TokenID     common.TokenID          `json:"tokenId"`
-	FromIdx     apitypes.StrHezIdx      `json:"fromAccountIndex" binding:"required"`
-	ToIdx       *apitypes.StrHezIdx     `json:"toAccountIndex"`
-	ToEthAddr   *apitypes.StrHezEthAddr `json:"toHezEthereumAddress"`
-	ToBJJ       *apitypes.StrHezBJJ     `json:"toBjj"`
-	Amount      apitypes.StrBigInt      `json:"amount" binding:"required"`
-	Fee         common.FeeSelector      `json:"fee"`
-	Nonce       common.Nonce            `json:"nonce"`
-	Signature   babyjub.SignatureComp   `json:"signature" binding:"required"`
-	RqFromIdx   *apitypes.StrHezIdx     `json:"requestFromAccountIndex"`
-	RqToIdx     *apitypes.StrHezIdx     `json:"requestToAccountIndex"`
-	RqToEthAddr *apitypes.StrHezEthAddr `json:"requestToHezEthereumAddress"`
-	RqToBJJ     *apitypes.StrHezBJJ     `json:"requestToBjj"`
-	RqTokenID   *common.TokenID         `json:"requestTokenId"`
-	RqAmount    *apitypes.StrBigInt     `json:"requestAmount"`
-	RqFee       *common.FeeSelector     `json:"requestFee"`
-	RqNonce     *common.Nonce           `json:"requestNonce"`
-}
-
-func (tx *receivedPoolTx) toPoolL2TxWrite() *l2db.PoolL2TxWrite {
-	f := new(big.Float).SetInt((*big.Int)(&tx.Amount))
-	amountF, _ := f.Float64()
-	return &l2db.PoolL2TxWrite{
-		TxID:        tx.TxID,
-		FromIdx:     common.Idx(tx.FromIdx),
-		ToIdx:       (*common.Idx)(tx.ToIdx),
-		ToEthAddr:   (*ethCommon.Address)(tx.ToEthAddr),
-		ToBJJ:       (*babyjub.PublicKeyComp)(tx.ToBJJ),
-		TokenID:     tx.TokenID,
-		Amount:      (*big.Int)(&tx.Amount),
-		AmountFloat: amountF,
-		Fee:         tx.Fee,
-		Nonce:       tx.Nonce,
-		State:       common.PoolL2TxStatePending,
-		Signature:   tx.Signature,
-		RqFromIdx:   (*common.Idx)(tx.RqFromIdx),
-		RqToIdx:     (*common.Idx)(tx.RqToIdx),
-		RqToEthAddr: (*ethCommon.Address)(tx.RqToEthAddr),
-		RqToBJJ:     (*babyjub.PublicKeyComp)(tx.RqToBJJ),
-		RqTokenID:   tx.RqTokenID,
-		RqAmount:    (*big.Int)(tx.RqAmount),
-		RqFee:       tx.RqFee,
-		RqNonce:     tx.RqNonce,
-		Type:        tx.Type,
-	}
-}
-
-func (a *API) verifyPoolL2TxWrite(txw *l2db.PoolL2TxWrite) *apiError {
-	poolTx := common.PoolL2Tx{
-		TxID:    txw.TxID,
-		FromIdx: txw.FromIdx,
-		TokenID: txw.TokenID,
-		Amount:  txw.Amount,
-		Fee:     txw.Fee,
-		Nonce:   txw.Nonce,
-		// State:     txw.State,
-		Signature: txw.Signature,
-		RqAmount:  txw.RqAmount,
-		Type:      txw.Type,
-	}
-	// ToIdx
-	if txw.ToIdx != nil {
-		poolTx.ToIdx = *txw.ToIdx
-	}
-	// ToEthAddr
-	if txw.ToEthAddr == nil {
-		poolTx.ToEthAddr = common.EmptyAddr
-	} else {
-		poolTx.ToEthAddr = *txw.ToEthAddr
-	}
-	// ToBJJ
-	if txw.ToBJJ == nil {
-		poolTx.ToBJJ = common.EmptyBJJComp
-	} else {
-		poolTx.ToBJJ = *txw.ToBJJ
-	}
-	// RqFromIdx
-	if txw.RqFromIdx != nil {
-		poolTx.RqFromIdx = *txw.RqFromIdx
-	}
-	// RqToIdx
-	if txw.RqToIdx != nil {
-		poolTx.RqToIdx = *txw.RqToIdx
-	}
-	// RqToEthAddr
-	if txw.RqToEthAddr == nil {
-		poolTx.RqToEthAddr = common.EmptyAddr
-	} else {
-		poolTx.RqToEthAddr = *txw.RqToEthAddr
-	}
-	// RqToBJJ
-	if txw.RqToBJJ == nil {
-		poolTx.RqToBJJ = common.EmptyBJJComp
-	} else {
-		poolTx.RqToBJJ = *txw.RqToBJJ
-	}
-	// RqTokenID
-	if txw.RqTokenID != nil {
-		poolTx.RqTokenID = *txw.RqTokenID
-	}
-	// RqFee
-	if txw.RqFee != nil {
-		poolTx.RqFee = *txw.RqFee
-	}
-	// RqNonce
-	if txw.RqNonce != nil {
-		poolTx.RqNonce = *txw.RqNonce
-	}
-=======
 func (a *API) verifyPoolL2Tx(tx common.PoolL2Tx) error {
->>>>>>> 5272d05f
 	// Check type and id
 	_, err := common.NewPoolL2Tx(&tx)
 	if err != nil {
@@ -248,26 +126,25 @@
 	}
 	// Validate sender:
 	// TokenID
-<<<<<<< HEAD
-	if poolTx.TokenID != account.TokenID {
+	if tx.TokenID != account.TokenID {
 		return &apiError{
 			Err: tracerr.Wrap(fmt.Errorf("tx.TokenID (%v) != account.TokenID (%v)",
-				poolTx.TokenID, account.TokenID)),
+				tx.TokenID, account.TokenID)),
 			Code: ErrAccountTokenNotEqualTxTokenCode,
 			Type: ErrAccountTokenNotEqualTxTokenType,
 		}
 	}
 	// Nonce
-	if poolTx.Nonce < account.Nonce {
-		return &apiError{
-			Err: tracerr.Wrap(fmt.Errorf("poolTx.Nonce (%v) < account.Nonce (%v)",
-				poolTx.Nonce, account.Nonce)),
+	if tx.Nonce < account.Nonce {
+		return &apiError{
+			Err: tracerr.Wrap(fmt.Errorf("tx.Nonce (%v) < account.Nonce (%v)",
+				tx.Nonce, account.Nonce)),
 			Code: ErrInvalidNonceCode,
 			Type: ErrInvalidNonceType,
 		}
 	}
 	// Check signature
-	if !poolTx.VerifySignature(a.cg.ChainID, account.BJJ) {
+	if !tx.VerifySignature(a.cg.ChainID, account.BJJ) {
 		return &apiError{
 			Err:  tracerr.Wrap(errors.New("wrong signature")),
 			Code: ErrInvalidSignatureCode,
@@ -276,48 +153,24 @@
 	}
 	// Check destination, note that transactions that are not transfers
 	// will always be valid in terms of destination (they use special ToIdx by protocol)
-	switch poolTx.Type {
-=======
-	if tx.TokenID != account.TokenID {
-		return tracerr.Wrap(fmt.Errorf("tx.TokenID (%v) != account.TokenID (%v)",
-			tx.TokenID, account.TokenID))
-	}
-	// Nonce
-	if tx.Nonce < account.Nonce {
-		return tracerr.Wrap(fmt.Errorf("tx.Nonce (%v) < account.Nonce (%v)",
-			tx.Nonce, account.Nonce))
-	}
-	// Check signature
-	if !tx.VerifySignature(a.cg.ChainID, account.BJJ) {
-		return tracerr.Wrap(errors.New("wrong signature"))
-	}
-	// Check destinatary, note that transactions that are not transfers
-	// will always be valid in terms of destinatary (they use special ToIdx by protocol)
 	switch tx.Type {
->>>>>>> 5272d05f
 	case common.TxTypeTransfer:
 		// ToIdx exists and match token
 		toAccount, err := a.h.GetCommonAccountAPI(tx.ToIdx)
 		if err != nil {
 			return &apiError{
-				Err:  tracerr.Wrap(fmt.Errorf("error getting receiver account, idx %s, err: %w", poolTx.ToIdx, err)),
+				Err:  tracerr.Wrap(fmt.Errorf("error getting receiver account, idx %s, err: %w", tx.ToIdx, err)),
 				Code: ErrGettingReceiverAccountCode,
 				Type: ErrGettingReceiverAccountType,
 			}
 		}
-<<<<<<< HEAD
-		if poolTx.TokenID != toAccount.TokenID {
+		if tx.TokenID != toAccount.TokenID {
 			return &apiError{
 				Err: tracerr.Wrap(fmt.Errorf("tx.TokenID (%v) != toAccount.TokenID (%v)",
-					poolTx.TokenID, toAccount.TokenID)),
+					tx.TokenID, toAccount.TokenID)),
 				Code: ErrAccountTokenNotEqualTxTokenCode,
 				Type: ErrAccountTokenNotEqualTxTokenType,
 			}
-=======
-		if tx.TokenID != toAccount.TokenID {
-			return tracerr.Wrap(fmt.Errorf("tx.TokenID (%v) != toAccount.TokenID (%v)",
-				tx.TokenID, toAccount.TokenID))
->>>>>>> 5272d05f
 		}
 	case common.TxTypeTransferToEthAddr:
 		// ToEthAddr has account created with matching token ID or authorization
@@ -330,37 +183,25 @@
 			}
 		}
 		if !ok {
-<<<<<<< HEAD
 			return &apiError{
 				Err: tracerr.Wrap(fmt.Errorf(
 					"destination eth addr (%v) has not a valid account created nor authorization",
-					poolTx.ToEthAddr)),
+					tx.ToEthAddr)),
 				Code: ErrCantSendToEthAddrCode,
 				Type: ErrCantSendToEthAddrType,
 			}
-=======
-			return tracerr.Wrap(fmt.Errorf(
-				"Destination eth addr (%v) has not a valid account created nor authorization",
-				tx.ToEthAddr,
-			))
->>>>>>> 5272d05f
 		}
 	}
 	// Extra sanity checks: those checks are valid as per the protocol, but are very likely to
 	// have unexpected side effects that could have a negative impact on users
 	switch tx.Type {
 	case common.TxTypeExit:
-<<<<<<< HEAD
-		if poolTx.Amount.Cmp(big.NewInt(0)) <= 0 {
+		if tx.Amount.Cmp(big.NewInt(0)) <= 0 {
 			return &apiError{
 				Err:  tracerr.New(ErrExitAmount0),
 				Code: ErrExitAmount0Code,
 				Type: ErrExitAmount0Type,
 			}
-=======
-		if tx.Amount.Cmp(big.NewInt(0)) <= 0 {
-			return tracerr.New(ErrExitAmount0)
->>>>>>> 5272d05f
 		}
 	}
 	return nil
