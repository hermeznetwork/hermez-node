--- conflicted
+++ resolved
@@ -280,8 +280,6 @@
 			))
 		}
 	}
-<<<<<<< HEAD
-=======
 	// Extra sanity checks: those checks are valid as per the protocol, but are very likely to
 	// have unexpected side effects that could have a negative impact on users
 	switch poolTx.Type {
@@ -290,6 +288,5 @@
 			return tracerr.New(ErrExitAmount0)
 		}
 	}
->>>>>>> 51d4dd53
 	return nil
 }