--- conflicted
+++ resolved
@@ -2955,19 +2955,11 @@
                 description: Available withdrawals of the bucket
                 example: "4"
               rateBlocks:
-<<<<<<< HEAD
                 type: string
                 description: rateBlocks every `rateBlocks` blocks add `rateWithdrawals` withdrawal
                 example: "2"
               rateWithdrawals:
                 type: string
-=======
-                type: string
-                description: rateBlocks every `rateBlocks` blocks add `rateWithdrawals` withdrawal
-                example: "2"
-              rateWithdrawals:
-                type: string
->>>>>>> 51d4dd53
                 description: add `rateWithdrawals` every `rateBlocks`
                 example: "3"
               maxWithdrawals:
@@ -3273,8 +3265,6 @@
         - auction
         - withdrawalDelayer
         - chainId
-<<<<<<< HEAD
-=======
       additionalProperties: false
     Health:
       type: object
@@ -3340,7 +3330,6 @@
         - status
         - timestamp
         - version
->>>>>>> 51d4dd53
       additionalProperties: false
     Error:
       type: object
