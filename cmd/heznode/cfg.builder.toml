--- conflicted
+++ resolved
@@ -1,21 +1,3 @@
-<<<<<<< HEAD
-[API]
-Address = "localhost:8086"
-Explorer = true
-UpdateMetricsInterval = "10s"
-UpdateRecommendedFeeInterval = "10s"
-MaxSQLConnections = 100
-SQLConnectionTimeout = "2s"
-
-[Debug]
-APIAddress = "0.0.0.0:12345"
-MeddlerLogs = true
-GinDebugMode = true
-
-[StateDB]
-Path = "/tmp/iden3-test/hermez/statedb"
-Keep = 256
-=======
 #[API]
 ### Url and port where the API will listen
 #Address = "0.0.0.0:8086"
@@ -30,56 +12,6 @@
 ### Maximum amount of time that an API request can wait to establish a SQL connection
 #SQLConnectionTimeout = "2s"
 
-#[PriceUpdater]
-### Interval between price updater calls
-#Interval = "60s"
-### Priority order to use the different providers
-#Priority = "bitfinexV2,CoinGeckoV3"
-### Static price for tokens
-#Statictokens=""  # <tokenId>=<forced_price>,<tokenId>=<forced_price>
-
-#[PriceUpdater.Fiat]
-### This parameter allow access to the external service
-#APIKey=""
-### Url of the external service
-#URL="https://api.exchangeratesapi.io/v1/"
-### Base currency used to get prices
-#BaseCurrency="USD"
-### Currencies that the hermez node is going to store
-#Currencies="CNY,EUR,JPY,GBP"
-
-#[[PriceUpdater.Provider]]
-### Provider name used in "Priority" field
-#Provider = "bitfinexV2"
-### Provider api base url
-#BASEURL = "https://api-pub.bitfinex.com/v2/"
-### Provider url
-#URL = "ticker/t"
-### Second part of the url
-#URLExtraParams = "USD"
-### Available update methods:
-### - ignore method don't update the price leave it as it is on the DB. Type ignore or leave the field empty
-### - static method is performed writing the price in Statictokens.
-### Example: Symbols = "0=ETH,1=HEZ,2=ignore,4=DAI,5=WBT,6=static,7=XAUT:,8=UNI,9=SUSHI:,10=COMP:,11=,12=AAVE:,13=YFI,14=LINK:"
-### Symbols that the price updater should use in order to get the prices successfully
-#Symbols = "0=ETH,2=UST,8=ignore,9=SUSHI:,5=WBT,14=LINK:,12=AAVE:,7=XAUT:,10=COMP:,6=ETH"
-
-#[[PriceUpdater.Provider]]
-### Provider name used in "Priority" field
-#Provider = "CoinGeckoV3"
-### Provider api base url
-#BASEURL = "https://api.coingecko.com/api/v3/"
-### Provider url
-#URL = "simple/token_price/ethereum?contract_addresses="
-### Second part of the url
-#URLExtraParams = "&vs_currencies=usd"
-### Available update methods:
-### - ignore method don't update the price leave it as it is on the DB. Type ignore or leave the field empty
-### - static method is performed writing the price in Statictokens.
-### Example: Addresses="0=0x00,1=0x12,2=0x12,4=0x12,5=0x12,6=,7=0x12,8=,9=0x12,10=0x12,11=ignore,12=0x12,13=0x12,14=0x12"
-### Addresses that the price updater should use in order to get the prices successfully
-#Addresses="0=0x0000000000000000000000000000000000000000,2=0xdac17f958d2ee523a2206206994597c13d831ec7,8=ignore"
-
 #[Debug]
 ### If it is set, the debug api will listen in this address and port
 #APIAddress = "0.0.0.0:12345"
@@ -93,7 +25,6 @@
 #Path = "/var/hermez/statedb"
 ### Number of checkpoints to keep
 #Keep = 256
->>>>>>> 3fc5b4c5
 
 [PostgreSQL]
 ## Port of the PostgreSQL write server
