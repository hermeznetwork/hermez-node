--- conflicted
+++ resolved
@@ -712,23 +712,7 @@
 	coordinatorNetwork bool,
 	coordinatorNetworkFindMorePeersInterval time.Duration,
 ) (*NodeAPI, error) {
-<<<<<<< HEAD
-	engine := gin.Default()
-	pprof.Register(server)
-	engine.Use(cors.Default())
-	_api, err := api.NewAPI(
-		version,
-		coordinatorEndpoints, explorerEndpoints,
-		engine,
-		hdb,
-		l2db,
-		stateDB,
-		ethClient,
-		forgerAddress,
-	)
-=======
 	_api, err := api.NewAPI(apiConfig)
->>>>>>> 7cc33247
 	if err != nil {
 		return nil, tracerr.Wrap(err)
 	}
