--- conflicted
+++ resolved
@@ -1153,11 +1153,7 @@
 	// RollupEventUpdateBucketsParameters into UpdateBucketsParameters with
 	// all the bucket values at 0 and SafeMode = true
 	for _, evt := range rollupEvents.UpdateBucketsParameters {
-<<<<<<< HEAD
-		s.vars.Rollup.Buckets = []common.BucketParams{}
-=======
 		s.vars.Rollup.Buckets = make([]common.BucketParams, 0, len(evt.ArrayBuckets))
->>>>>>> 51d4dd53
 		for _, bucket := range evt.ArrayBuckets {
 			s.vars.Rollup.Buckets = append(s.vars.Rollup.Buckets, common.BucketParams{
 				CeilUSD:         bucket.CeilUSD,
